// !$*UTF8*$!
{
	archiveVersion = 1;
	classes = {
	};
	objectVersion = 46;
	objects = {

/* Begin PBXBuildFile section */
		90B029751C18599200A6A521 /* AssemblyType.swift in Sources */ = {isa = PBXBuildFile; fileRef = 90B029741C18599200A6A521 /* AssemblyType.swift */; };
		90B029761C18599200A6A521 /* AssemblyType.swift in Sources */ = {isa = PBXBuildFile; fileRef = 90B029741C18599200A6A521 /* AssemblyType.swift */; };
		90B029771C18599200A6A521 /* AssemblyType.swift in Sources */ = {isa = PBXBuildFile; fileRef = 90B029741C18599200A6A521 /* AssemblyType.swift */; };
		90B029791C185B1600A6A521 /* Assembler.swift in Sources */ = {isa = PBXBuildFile; fileRef = 90B029781C185B1600A6A521 /* Assembler.swift */; };
		90B0297A1C185B1600A6A521 /* Assembler.swift in Sources */ = {isa = PBXBuildFile; fileRef = 90B029781C185B1600A6A521 /* Assembler.swift */; };
		90B0297B1C185B1600A6A521 /* Assembler.swift in Sources */ = {isa = PBXBuildFile; fileRef = 90B029781C185B1600A6A521 /* Assembler.swift */; };
		90B0297C1C185B1600A6A521 /* Assembler.swift in Sources */ = {isa = PBXBuildFile; fileRef = 90B029781C185B1600A6A521 /* Assembler.swift */; };
		90B0297D1C185B2200A6A521 /* AssemblyType.swift in Sources */ = {isa = PBXBuildFile; fileRef = 90B029741C18599200A6A521 /* AssemblyType.swift */; };
		90B0297F1C18666200A6A521 /* AssemblerSpec.swift in Sources */ = {isa = PBXBuildFile; fileRef = 90B0297E1C18666200A6A521 /* AssemblerSpec.swift */; };
		90B029801C18666200A6A521 /* AssemblerSpec.swift in Sources */ = {isa = PBXBuildFile; fileRef = 90B0297E1C18666200A6A521 /* AssemblerSpec.swift */; };
		90B029811C18666200A6A521 /* AssemblerSpec.swift in Sources */ = {isa = PBXBuildFile; fileRef = 90B0297E1C18666200A6A521 /* AssemblerSpec.swift */; };
		90B029831C18670000A6A521 /* BasicAssembly.swift in Sources */ = {isa = PBXBuildFile; fileRef = 90B029821C18670000A6A521 /* BasicAssembly.swift */; };
		90B029841C18670000A6A521 /* BasicAssembly.swift in Sources */ = {isa = PBXBuildFile; fileRef = 90B029821C18670000A6A521 /* BasicAssembly.swift */; };
		90B029851C18670000A6A521 /* BasicAssembly.swift in Sources */ = {isa = PBXBuildFile; fileRef = 90B029821C18670000A6A521 /* BasicAssembly.swift */; };
		90B0298B1C186D5300A6A521 /* LoadAwareAssembly.swift in Sources */ = {isa = PBXBuildFile; fileRef = 90B0298A1C186D5300A6A521 /* LoadAwareAssembly.swift */; };
		90B0298C1C186D5300A6A521 /* LoadAwareAssembly.swift in Sources */ = {isa = PBXBuildFile; fileRef = 90B0298A1C186D5300A6A521 /* LoadAwareAssembly.swift */; };
		90B0298D1C186D5300A6A521 /* LoadAwareAssembly.swift in Sources */ = {isa = PBXBuildFile; fileRef = 90B0298A1C186D5300A6A521 /* LoadAwareAssembly.swift */; };
		981577F11B675B7F00BF686B /* Circularity.swift in Sources */ = {isa = PBXBuildFile; fileRef = 981577F01B675B7F00BF686B /* Circularity.swift */; };
		981577F21B675B7F00BF686B /* Circularity.swift in Sources */ = {isa = PBXBuildFile; fileRef = 981577F01B675B7F00BF686B /* Circularity.swift */; };
		981577F41B676BF700BF686B /* ResolutionPool.swift in Sources */ = {isa = PBXBuildFile; fileRef = 981577F31B676BF700BF686B /* ResolutionPool.swift */; };
		981577F51B676BF700BF686B /* ResolutionPool.swift in Sources */ = {isa = PBXBuildFile; fileRef = 981577F31B676BF700BF686B /* ResolutionPool.swift */; };
		981899C61B5FE63F00C702D0 /* Swinject.framework in Frameworks */ = {isa = PBXBuildFile; fileRef = 981899BC1B5FE63F00C702D0 /* Swinject.framework */; };
		981899E11B5FF88800C702D0 /* ContainerSpec.swift in Sources */ = {isa = PBXBuildFile; fileRef = 981899E01B5FF88800C702D0 /* ContainerSpec.swift */; };
		981899E21B5FF88800C702D0 /* ContainerSpec.swift in Sources */ = {isa = PBXBuildFile; fileRef = 981899E01B5FF88800C702D0 /* ContainerSpec.swift */; };
		981899E41B5FFE5800C702D0 /* Container.swift in Sources */ = {isa = PBXBuildFile; fileRef = 981899E31B5FFE5800C702D0 /* Container.swift */; };
		981899E51B5FFE5800C702D0 /* Container.swift in Sources */ = {isa = PBXBuildFile; fileRef = 981899E31B5FFE5800C702D0 /* Container.swift */; };
		9819701F1B6145D600EEB942 /* ObjectScope.swift in Sources */ = {isa = PBXBuildFile; fileRef = 9819701E1B6145D600EEB942 /* ObjectScope.swift */; };
		981970201B6145D600EEB942 /* ObjectScope.swift in Sources */ = {isa = PBXBuildFile; fileRef = 9819701E1B6145D600EEB942 /* ObjectScope.swift */; };
		981A0D0F1BE5B93F0030DD85 /* AVKit.framework in Frameworks */ = {isa = PBXBuildFile; fileRef = 981A0D0E1BE5B93F0030DD85 /* AVKit.framework */; };
		981A0D111BE5B9460030DD85 /* AVKit.framework in Frameworks */ = {isa = PBXBuildFile; fileRef = 981A0D101BE5B9460030DD85 /* AVKit.framework */; };
		981ABE8C1B5FC9DF00294975 /* Swinject.framework in Frameworks */ = {isa = PBXBuildFile; fileRef = 981ABE811B5FC9DF00294975 /* Swinject.framework */; };
		98383A641C1AF9B600733248 /* Nimble.framework in Frameworks */ = {isa = PBXBuildFile; fileRef = 98383A281C1AF75B00733248 /* Nimble.framework */; };
		98383A651C1AF9B600733248 /* Quick.framework in Frameworks */ = {isa = PBXBuildFile; fileRef = 98383A3C1C1AF76400733248 /* Quick.framework */; };
		98383A661C1AF9C200733248 /* Nimble.framework in Frameworks */ = {isa = PBXBuildFile; fileRef = 98383A241C1AF75B00733248 /* Nimble.framework */; };
		98383A671C1AF9C200733248 /* Quick.framework in Frameworks */ = {isa = PBXBuildFile; fileRef = 98383A421C1AF76400733248 /* Quick.framework */; };
		98383A681C1AF9CF00733248 /* Nimble.framework in Frameworks */ = {isa = PBXBuildFile; fileRef = 98383A2C1C1AF75B00733248 /* Nimble.framework */; };
		98383A691C1AF9CF00733248 /* Quick.framework in Frameworks */ = {isa = PBXBuildFile; fileRef = 98383A481C1AF76400733248 /* Quick.framework */; };
		983B98311C06ECB2006A23D4 /* SpinLock.swift in Sources */ = {isa = PBXBuildFile; fileRef = 983B98301C06ECB2006A23D4 /* SpinLock.swift */; };
		983B98321C06ECB2006A23D4 /* SpinLock.swift in Sources */ = {isa = PBXBuildFile; fileRef = 983B98301C06ECB2006A23D4 /* SpinLock.swift */; };
		983B98331C06ECB2006A23D4 /* SpinLock.swift in Sources */ = {isa = PBXBuildFile; fileRef = 983B98301C06ECB2006A23D4 /* SpinLock.swift */; };
		983B98341C06ECB2006A23D4 /* SpinLock.swift in Sources */ = {isa = PBXBuildFile; fileRef = 983B98301C06ECB2006A23D4 /* SpinLock.swift */; };
		984774F01C02F25D0092A757 /* SynchronizedResolver.swift in Sources */ = {isa = PBXBuildFile; fileRef = 984774EF1C02F25D0092A757 /* SynchronizedResolver.swift */; };
		984774F11C02F25D0092A757 /* SynchronizedResolver.swift in Sources */ = {isa = PBXBuildFile; fileRef = 984774EF1C02F25D0092A757 /* SynchronizedResolver.swift */; };
		984774F21C02F25D0092A757 /* SynchronizedResolver.swift in Sources */ = {isa = PBXBuildFile; fileRef = 984774EF1C02F25D0092A757 /* SynchronizedResolver.swift */; };
		984774F31C02F25D0092A757 /* SynchronizedResolver.swift in Sources */ = {isa = PBXBuildFile; fileRef = 984774EF1C02F25D0092A757 /* SynchronizedResolver.swift */; };
		984774FA1C02F5A50092A757 /* SynchronizedResolver.Arguments.swift in Sources */ = {isa = PBXBuildFile; fileRef = 984774F91C02F5A50092A757 /* SynchronizedResolver.Arguments.swift */; };
		984774FB1C02F5A50092A757 /* SynchronizedResolver.Arguments.swift in Sources */ = {isa = PBXBuildFile; fileRef = 984774F91C02F5A50092A757 /* SynchronizedResolver.Arguments.swift */; };
		984774FC1C02F5A50092A757 /* SynchronizedResolver.Arguments.swift in Sources */ = {isa = PBXBuildFile; fileRef = 984774F91C02F5A50092A757 /* SynchronizedResolver.Arguments.swift */; };
		984774FD1C02F5A50092A757 /* SynchronizedResolver.Arguments.swift in Sources */ = {isa = PBXBuildFile; fileRef = 984774F91C02F5A50092A757 /* SynchronizedResolver.Arguments.swift */; };
		984774FF1C034C5C0092A757 /* SynchronizedResolverSpec.swift in Sources */ = {isa = PBXBuildFile; fileRef = 984774FE1C034C5C0092A757 /* SynchronizedResolverSpec.swift */; };
		984775001C034C5C0092A757 /* SynchronizedResolverSpec.swift in Sources */ = {isa = PBXBuildFile; fileRef = 984774FE1C034C5C0092A757 /* SynchronizedResolverSpec.swift */; };
		984775011C034C5C0092A757 /* SynchronizedResolverSpec.swift in Sources */ = {isa = PBXBuildFile; fileRef = 984774FE1C034C5C0092A757 /* SynchronizedResolverSpec.swift */; };
		9848611C1B6F9B7000C07072 /* ContainerSpec.Arguments.swift in Sources */ = {isa = PBXBuildFile; fileRef = 9848611B1B6F9B7000C07072 /* ContainerSpec.Arguments.swift */; };
		9848611D1B6F9B7000C07072 /* ContainerSpec.Arguments.swift in Sources */ = {isa = PBXBuildFile; fileRef = 9848611B1B6F9B7000C07072 /* ContainerSpec.Arguments.swift */; };
		984BE3131CDA3FCF00BCF2AC /* _ResolverType.swift in Sources */ = {isa = PBXBuildFile; fileRef = 984BE3121CDA3FCF00BCF2AC /* _ResolverType.swift */; };
		984BE3141CDA3FCF00BCF2AC /* _ResolverType.swift in Sources */ = {isa = PBXBuildFile; fileRef = 984BE3121CDA3FCF00BCF2AC /* _ResolverType.swift */; };
		984BE3151CDA3FCF00BCF2AC /* _ResolverType.swift in Sources */ = {isa = PBXBuildFile; fileRef = 984BE3121CDA3FCF00BCF2AC /* _ResolverType.swift */; };
		984BE3161CDA3FCF00BCF2AC /* _ResolverType.swift in Sources */ = {isa = PBXBuildFile; fileRef = 984BE3121CDA3FCF00BCF2AC /* _ResolverType.swift */; };
		984E8A521C317AC90039943D /* Swinject.h in Headers */ = {isa = PBXBuildFile; fileRef = 984E8A511C317AC90039943D /* Swinject.h */; settings = {ATTRIBUTES = (Public, ); }; };
		984E8A531C317AC90039943D /* Swinject.h in Headers */ = {isa = PBXBuildFile; fileRef = 984E8A511C317AC90039943D /* Swinject.h */; settings = {ATTRIBUTES = (Public, ); }; };
		984E8A541C317AC90039943D /* Swinject.h in Headers */ = {isa = PBXBuildFile; fileRef = 984E8A511C317AC90039943D /* Swinject.h */; settings = {ATTRIBUTES = (Public, ); }; };
		984E8A551C317AC90039943D /* Swinject.h in Headers */ = {isa = PBXBuildFile; fileRef = 984E8A511C317AC90039943D /* Swinject.h */; settings = {ATTRIBUTES = (Public, ); }; };
		9850111E1BBE7E8900A2CCFC /* Container.swift in Sources */ = {isa = PBXBuildFile; fileRef = 981899E31B5FFE5800C702D0 /* Container.swift */; };
		9850111F1BBE7E8900A2CCFC /* ServiceKey.swift in Sources */ = {isa = PBXBuildFile; fileRef = 9884E2A61B60B77400120259 /* ServiceKey.swift */; };
		985011201BBE7E8900A2CCFC /* ServiceEntry.swift in Sources */ = {isa = PBXBuildFile; fileRef = 985BAFA81B625E0F0055F998 /* ServiceEntry.swift */; };
		985011211BBE7E8900A2CCFC /* ResolutionPool.swift in Sources */ = {isa = PBXBuildFile; fileRef = 981577F31B676BF700BF686B /* ResolutionPool.swift */; };
		985011221BBE7E8900A2CCFC /* ObjectScope.swift in Sources */ = {isa = PBXBuildFile; fileRef = 9819701E1B6145D600EEB942 /* ObjectScope.swift */; };
		985011241BBE7E8900A2CCFC /* Container.Arguments.swift in Sources */ = {isa = PBXBuildFile; fileRef = 98B012B71B82D67300053A32 /* Container.Arguments.swift */; };
		985011251BBE7E8900A2CCFC /* ResolverType.swift in Sources */ = {isa = PBXBuildFile; fileRef = 98B012BE1B82F68E00053A32 /* ResolverType.swift */; };
		9855C5BF1B686F5900DADB0B /* ContainerSpec.Circularity.swift in Sources */ = {isa = PBXBuildFile; fileRef = 9855C5BE1B686F5900DADB0B /* ContainerSpec.Circularity.swift */; };
		9855C5C01B686F5900DADB0B /* ContainerSpec.Circularity.swift in Sources */ = {isa = PBXBuildFile; fileRef = 9855C5BE1B686F5900DADB0B /* ContainerSpec.Circularity.swift */; };
		9855C5C21B68721800DADB0B /* ResolutionPoolSpec.swift in Sources */ = {isa = PBXBuildFile; fileRef = 9855C5C11B68721800DADB0B /* ResolutionPoolSpec.swift */; };
		9855C5C31B68721800DADB0B /* ResolutionPoolSpec.swift in Sources */ = {isa = PBXBuildFile; fileRef = 9855C5C11B68721800DADB0B /* ResolutionPoolSpec.swift */; };
		9855C5C51B689B7B00DADB0B /* FoodType.swift in Sources */ = {isa = PBXBuildFile; fileRef = 9855C5C41B689B7B00DADB0B /* FoodType.swift */; };
		9855C5C61B689B7B00DADB0B /* FoodType.swift in Sources */ = {isa = PBXBuildFile; fileRef = 9855C5C41B689B7B00DADB0B /* FoodType.swift */; };
		9855C5C81B689D9000DADB0B /* ServiceEntrySpec.swift in Sources */ = {isa = PBXBuildFile; fileRef = 9855C5C71B689D9000DADB0B /* ServiceEntrySpec.swift */; };
		9855C5C91B689D9000DADB0B /* ServiceEntrySpec.swift in Sources */ = {isa = PBXBuildFile; fileRef = 9855C5C71B689D9000DADB0B /* ServiceEntrySpec.swift */; };
		985BAFA91B625E0F0055F998 /* ServiceEntry.swift in Sources */ = {isa = PBXBuildFile; fileRef = 985BAFA81B625E0F0055F998 /* ServiceEntry.swift */; };
		985BAFAA1B625E0F0055F998 /* ServiceEntry.swift in Sources */ = {isa = PBXBuildFile; fileRef = 985BAFA81B625E0F0055F998 /* ServiceEntry.swift */; };
		98689C991BBFC7EB0005C6D3 /* Container.swift in Sources */ = {isa = PBXBuildFile; fileRef = 981899E31B5FFE5800C702D0 /* Container.swift */; };
		98689C9A1BBFC7EB0005C6D3 /* ServiceKey.swift in Sources */ = {isa = PBXBuildFile; fileRef = 9884E2A61B60B77400120259 /* ServiceKey.swift */; };
		98689C9B1BBFC7EB0005C6D3 /* ServiceEntry.swift in Sources */ = {isa = PBXBuildFile; fileRef = 985BAFA81B625E0F0055F998 /* ServiceEntry.swift */; };
		98689C9C1BBFC7EB0005C6D3 /* ResolutionPool.swift in Sources */ = {isa = PBXBuildFile; fileRef = 981577F31B676BF700BF686B /* ResolutionPool.swift */; };
		98689C9D1BBFC7EB0005C6D3 /* ObjectScope.swift in Sources */ = {isa = PBXBuildFile; fileRef = 9819701E1B6145D600EEB942 /* ObjectScope.swift */; };
		98689C9F1BBFC7EB0005C6D3 /* Container.Arguments.swift in Sources */ = {isa = PBXBuildFile; fileRef = 98B012B71B82D67300053A32 /* Container.Arguments.swift */; };
		98689CA01BBFC7EB0005C6D3 /* ResolverType.swift in Sources */ = {isa = PBXBuildFile; fileRef = 98B012BE1B82F68E00053A32 /* ResolverType.swift */; };
		98689CB61BBFD5110005C6D3 /* PersonType.swift in Sources */ = {isa = PBXBuildFile; fileRef = 9878C63B1B65CA8700CBEFEF /* PersonType.swift */; };
		98689CB71BBFD5110005C6D3 /* AnimalType.swift in Sources */ = {isa = PBXBuildFile; fileRef = 9878C6371B65C9E000CBEFEF /* AnimalType.swift */; };
		98689CB81BBFD5110005C6D3 /* FoodType.swift in Sources */ = {isa = PBXBuildFile; fileRef = 9855C5C41B689B7B00DADB0B /* FoodType.swift */; };
		98689CB91BBFD5110005C6D3 /* Circularity.swift in Sources */ = {isa = PBXBuildFile; fileRef = 981577F01B675B7F00BF686B /* Circularity.swift */; };
		98689CBA1BBFD5110005C6D3 /* ContainerSpec.swift in Sources */ = {isa = PBXBuildFile; fileRef = 981899E01B5FF88800C702D0 /* ContainerSpec.swift */; };
		98689CBB1BBFD5110005C6D3 /* ContainerSpec.Arguments.swift in Sources */ = {isa = PBXBuildFile; fileRef = 9848611B1B6F9B7000C07072 /* ContainerSpec.Arguments.swift */; };
		98689CBC1BBFD5110005C6D3 /* ContainerSpec.Circularity.swift in Sources */ = {isa = PBXBuildFile; fileRef = 9855C5BE1B686F5900DADB0B /* ContainerSpec.Circularity.swift */; };
		98689CBD1BBFD5110005C6D3 /* ServiceKeySpec.swift in Sources */ = {isa = PBXBuildFile; fileRef = 9884E2A91B60C51C00120259 /* ServiceKeySpec.swift */; };
		98689CBE1BBFD5110005C6D3 /* ServiceEntrySpec.swift in Sources */ = {isa = PBXBuildFile; fileRef = 9855C5C71B689D9000DADB0B /* ServiceEntrySpec.swift */; };
		98689CBF1BBFD5110005C6D3 /* ResolutionPoolSpec.swift in Sources */ = {isa = PBXBuildFile; fileRef = 9855C5C11B68721800DADB0B /* ResolutionPoolSpec.swift */; };
		98689CD51BBFDEBC0005C6D3 /* Swinject.framework in Frameworks */ = {isa = PBXBuildFile; fileRef = 98689C7F1BBFC7A50005C6D3 /* Swinject.framework */; };
		9878C6381B65C9E000CBEFEF /* AnimalType.swift in Sources */ = {isa = PBXBuildFile; fileRef = 9878C6371B65C9E000CBEFEF /* AnimalType.swift */; };
		9878C6391B65C9E000CBEFEF /* AnimalType.swift in Sources */ = {isa = PBXBuildFile; fileRef = 9878C6371B65C9E000CBEFEF /* AnimalType.swift */; };
		9878C63C1B65CA8700CBEFEF /* PersonType.swift in Sources */ = {isa = PBXBuildFile; fileRef = 9878C63B1B65CA8700CBEFEF /* PersonType.swift */; };
		9878C63D1B65CA8700CBEFEF /* PersonType.swift in Sources */ = {isa = PBXBuildFile; fileRef = 9878C63B1B65CA8700CBEFEF /* PersonType.swift */; };
		9880E70E1C09EE2900ED5293 /* FunctionType.swift in Sources */ = {isa = PBXBuildFile; fileRef = 9880E70D1C09EE2800ED5293 /* FunctionType.swift */; };
		9880E70F1C09EE2900ED5293 /* FunctionType.swift in Sources */ = {isa = PBXBuildFile; fileRef = 9880E70D1C09EE2800ED5293 /* FunctionType.swift */; };
		9880E7101C09EE2900ED5293 /* FunctionType.swift in Sources */ = {isa = PBXBuildFile; fileRef = 9880E70D1C09EE2800ED5293 /* FunctionType.swift */; };
		9880E7111C09EE2900ED5293 /* FunctionType.swift in Sources */ = {isa = PBXBuildFile; fileRef = 9880E70D1C09EE2800ED5293 /* FunctionType.swift */; };
		9884E2A71B60B77400120259 /* ServiceKey.swift in Sources */ = {isa = PBXBuildFile; fileRef = 9884E2A61B60B77400120259 /* ServiceKey.swift */; };
		9884E2A81B60B77400120259 /* ServiceKey.swift in Sources */ = {isa = PBXBuildFile; fileRef = 9884E2A61B60B77400120259 /* ServiceKey.swift */; };
		9884E2AA1B60C51C00120259 /* ServiceKeySpec.swift in Sources */ = {isa = PBXBuildFile; fileRef = 9884E2A91B60C51C00120259 /* ServiceKeySpec.swift */; };
		9884E2AB1B60C51C00120259 /* ServiceKeySpec.swift in Sources */ = {isa = PBXBuildFile; fileRef = 9884E2A91B60C51C00120259 /* ServiceKeySpec.swift */; };
		98B012B81B82D67300053A32 /* Container.Arguments.swift in Sources */ = {isa = PBXBuildFile; fileRef = 98B012B71B82D67300053A32 /* Container.Arguments.swift */; };
		98B012B91B82D67300053A32 /* Container.Arguments.swift in Sources */ = {isa = PBXBuildFile; fileRef = 98B012B71B82D67300053A32 /* Container.Arguments.swift */; };
<<<<<<< HEAD
		98B012BF1B82F68E00053A32 /* ResolverType.swift in Sources */ = {isa = PBXBuildFile; fileRef = 98B012BE1B82F68E00053A32 /* ResolverType.swift */; };
		98B012C01B82F68E00053A32 /* ResolverType.swift in Sources */ = {isa = PBXBuildFile; fileRef = 98B012BE1B82F68E00053A32 /* ResolverType.swift */; };
=======
		98B012BF1B82F68E00053A32 /* Resolvable.swift in Sources */ = {isa = PBXBuildFile; fileRef = 98B012BE1B82F68E00053A32 /* Resolvable.swift */; };
		98B012C01B82F68E00053A32 /* Resolvable.swift in Sources */ = {isa = PBXBuildFile; fileRef = 98B012BE1B82F68E00053A32 /* Resolvable.swift */; };
		98D06D371B6B579F0081AFE0 /* Animals.storyboard in Resources */ = {isa = PBXBuildFile; fileRef = 98D06D361B6B579F0081AFE0 /* Animals.storyboard */; };
		98D06D3D1B6B816C0081AFE0 /* AnimalViewController.swift in Sources */ = {isa = PBXBuildFile; fileRef = 98D06D3C1B6B816C0081AFE0 /* AnimalViewController.swift */; };
		98D06D491B6CB79B0081AFE0 /* Tabs.storyboard in Resources */ = {isa = PBXBuildFile; fileRef = 98D06D481B6CB79B0081AFE0 /* Tabs.storyboard */; };
		98D462781BE76D500006D45A /* ViewController1.swift in Sources */ = {isa = PBXBuildFile; fileRef = 98D462771BE76D500006D45A /* ViewController1.swift */; };
		98EA93BD1BCA48D000E9121D /* Storyboard1.storyboard in Resources */ = {isa = PBXBuildFile; fileRef = 98EA93BC1BCA48D000E9121D /* Storyboard1.storyboard */; };
		98F2F7731C07E789009571E6 /* Box.swift in Sources */ = {isa = PBXBuildFile; fileRef = 98F2F7721C07E788009571E6 /* Box.swift */; };
		98F2F7741C07E789009571E6 /* Box.swift in Sources */ = {isa = PBXBuildFile; fileRef = 98F2F7721C07E788009571E6 /* Box.swift */; };
		98F2F7751C07E789009571E6 /* Box.swift in Sources */ = {isa = PBXBuildFile; fileRef = 98F2F7721C07E788009571E6 /* Box.swift */; };
		98F2F7761C07E789009571E6 /* Box.swift in Sources */ = {isa = PBXBuildFile; fileRef = 98F2F7721C07E788009571E6 /* Box.swift */; };
		CD5446E61D84373600B13BB4 /* RelationshipReference1.storyboard in Resources */ = {isa = PBXBuildFile; fileRef = CD5446E41D84373600B13BB4 /* RelationshipReference1.storyboard */; };
		CD5446E71D84373600B13BB4 /* RelationshipReference1.storyboard in Resources */ = {isa = PBXBuildFile; fileRef = CD5446E41D84373600B13BB4 /* RelationshipReference1.storyboard */; };
		CD5446E81D84373600B13BB4 /* RelationshipReference2.storyboard in Resources */ = {isa = PBXBuildFile; fileRef = CD5446E51D84373600B13BB4 /* RelationshipReference2.storyboard */; };
		CD5446E91D84373600B13BB4 /* RelationshipReference2.storyboard in Resources */ = {isa = PBXBuildFile; fileRef = CD5446E51D84373600B13BB4 /* RelationshipReference2.storyboard */; };
		CD5446FC1D84385800B13BB4 /* RelationshipReference1.storyboard in Resources */ = {isa = PBXBuildFile; fileRef = CD5446FA1D84385800B13BB4 /* RelationshipReference1.storyboard */; };
		CD5446FD1D84385800B13BB4 /* RelationshipReference2.storyboard in Resources */ = {isa = PBXBuildFile; fileRef = CD5446FB1D84385800B13BB4 /* RelationshipReference2.storyboard */; };
		CD5446FF1D8439AD00B13BB4 /* SwinjectStoryboard+StoryboardReference.swift in Sources */ = {isa = PBXBuildFile; fileRef = CD5446FE1D8439AD00B13BB4 /* SwinjectStoryboard+StoryboardReference.swift */; };
		CD5447001D8439AD00B13BB4 /* SwinjectStoryboard+StoryboardReference.swift in Sources */ = {isa = PBXBuildFile; fileRef = CD5446FE1D8439AD00B13BB4 /* SwinjectStoryboard+StoryboardReference.swift */; };
		CD5447021D8439AD00B13BB4 /* SwinjectStoryboard+StoryboardReference.swift in Sources */ = {isa = PBXBuildFile; fileRef = CD5446FE1D8439AD00B13BB4 /* SwinjectStoryboard+StoryboardReference.swift */; };
>>>>>>> 80d20f37
/* End PBXBuildFile section */

/* Begin PBXContainerItemProxy section */
		981899C71B5FE63F00C702D0 /* PBXContainerItemProxy */ = {
			isa = PBXContainerItemProxy;
			containerPortal = 981ABE781B5FC9DF00294975 /* Project object */;
			proxyType = 1;
			remoteGlobalIDString = 981899BB1B5FE63F00C702D0;
			remoteInfo = "Swinject-OSX";
		};
		981ABE8D1B5FC9DF00294975 /* PBXContainerItemProxy */ = {
			isa = PBXContainerItemProxy;
			containerPortal = 981ABE781B5FC9DF00294975 /* Project object */;
			proxyType = 1;
			remoteGlobalIDString = 981ABE801B5FC9DF00294975;
			remoteInfo = Swinject;
		};
		98383A231C1AF75B00733248 /* PBXContainerItemProxy */ = {
			isa = PBXContainerItemProxy;
			containerPortal = 98383A1A1C1AF75A00733248 /* Nimble.xcodeproj */;
			proxyType = 2;
			remoteGlobalIDString = 1F1A74291940169200FFFC47;
			remoteInfo = "Nimble-iOS";
		};
		98383A251C1AF75B00733248 /* PBXContainerItemProxy */ = {
			isa = PBXContainerItemProxy;
			containerPortal = 98383A1A1C1AF75A00733248 /* Nimble.xcodeproj */;
			proxyType = 2;
			remoteGlobalIDString = 1F1A74341940169200FFFC47;
			remoteInfo = "Nimble-iOSTests";
		};
		98383A271C1AF75B00733248 /* PBXContainerItemProxy */ = {
			isa = PBXContainerItemProxy;
			containerPortal = 98383A1A1C1AF75A00733248 /* Nimble.xcodeproj */;
			proxyType = 2;
			remoteGlobalIDString = 1F925EAD195C0D6300ED456B;
			remoteInfo = "Nimble-OSX";
		};
		98383A291C1AF75B00733248 /* PBXContainerItemProxy */ = {
			isa = PBXContainerItemProxy;
			containerPortal = 98383A1A1C1AF75A00733248 /* Nimble.xcodeproj */;
			proxyType = 2;
			remoteGlobalIDString = 1F925EB7195C0D6300ED456B;
			remoteInfo = "Nimble-OSXTests";
		};
		98383A2B1C1AF75B00733248 /* PBXContainerItemProxy */ = {
			isa = PBXContainerItemProxy;
			containerPortal = 98383A1A1C1AF75A00733248 /* Nimble.xcodeproj */;
			proxyType = 2;
			remoteGlobalIDString = 1F5DF1551BDCA0CE00C3A531;
			remoteInfo = "Nimble-tvOS";
		};
		98383A2D1C1AF75B00733248 /* PBXContainerItemProxy */ = {
			isa = PBXContainerItemProxy;
			containerPortal = 98383A1A1C1AF75A00733248 /* Nimble.xcodeproj */;
			proxyType = 2;
			remoteGlobalIDString = 1F5DF15E1BDCA0CE00C3A531;
			remoteInfo = "Nimble-tvOSTests";
		};
		98383A3B1C1AF76400733248 /* PBXContainerItemProxy */ = {
			isa = PBXContainerItemProxy;
			containerPortal = 98383A2F1C1AF76300733248 /* Quick.xcodeproj */;
			proxyType = 2;
			remoteGlobalIDString = DAEB6B8E1943873100289F44;
			remoteInfo = "Quick-OSX";
		};
		98383A3D1C1AF76400733248 /* PBXContainerItemProxy */ = {
			isa = PBXContainerItemProxy;
			containerPortal = 98383A2F1C1AF76300733248 /* Quick.xcodeproj */;
			proxyType = 2;
			remoteGlobalIDString = DAEB6B991943873100289F44;
			remoteInfo = "Quick-OSXTests";
		};
		98383A3F1C1AF76400733248 /* PBXContainerItemProxy */ = {
			isa = PBXContainerItemProxy;
			containerPortal = 98383A2F1C1AF76300733248 /* Quick.xcodeproj */;
			proxyType = 2;
			remoteGlobalIDString = DA5663E81A4C8D8500193C88;
			remoteInfo = "QuickFocused-OSXTests";
		};
		98383A411C1AF76400733248 /* PBXContainerItemProxy */ = {
			isa = PBXContainerItemProxy;
			containerPortal = 98383A2F1C1AF76300733248 /* Quick.xcodeproj */;
			proxyType = 2;
			remoteGlobalIDString = 5A5D117C19473F2100F6D13D;
			remoteInfo = "Quick-iOS";
		};
		98383A431C1AF76400733248 /* PBXContainerItemProxy */ = {
			isa = PBXContainerItemProxy;
			containerPortal = 98383A2F1C1AF76300733248 /* Quick.xcodeproj */;
			proxyType = 2;
			remoteGlobalIDString = 5A5D118619473F2100F6D13D;
			remoteInfo = "Quick-iOSTests";
		};
		98383A451C1AF76400733248 /* PBXContainerItemProxy */ = {
			isa = PBXContainerItemProxy;
			containerPortal = 98383A2F1C1AF76300733248 /* Quick.xcodeproj */;
			proxyType = 2;
			remoteGlobalIDString = DA9876B21A4C70EB0004AA17;
			remoteInfo = "QuickFocused-iOSTests";
		};
		98383A471C1AF76400733248 /* PBXContainerItemProxy */ = {
			isa = PBXContainerItemProxy;
			containerPortal = 98383A2F1C1AF76300733248 /* Quick.xcodeproj */;
			proxyType = 2;
			remoteGlobalIDString = 1F118CD51BDCA4AB005013A2;
			remoteInfo = "Quick-tvOS";
		};
		98383A491C1AF76400733248 /* PBXContainerItemProxy */ = {
			isa = PBXContainerItemProxy;
			containerPortal = 98383A2F1C1AF76300733248 /* Quick.xcodeproj */;
			proxyType = 2;
			remoteGlobalIDString = 1F118CDE1BDCA4AB005013A2;
			remoteInfo = "Quick-tvOSTests";
		};
		98383A4B1C1AF76400733248 /* PBXContainerItemProxy */ = {
			isa = PBXContainerItemProxy;
			containerPortal = 98383A2F1C1AF76300733248 /* Quick.xcodeproj */;
			proxyType = 2;
			remoteGlobalIDString = 1F118CF01BDCA4BB005013A2;
			remoteInfo = "QuickFocused-tvOSTests";
		};
		98383A4D1C1AF80100733248 /* PBXContainerItemProxy */ = {
			isa = PBXContainerItemProxy;
			containerPortal = 98383A1A1C1AF75A00733248 /* Nimble.xcodeproj */;
			proxyType = 1;
			remoteGlobalIDString = 1F1A74281940169200FFFC47;
			remoteInfo = "Nimble-iOS";
		};
		98383A4F1C1AF80100733248 /* PBXContainerItemProxy */ = {
			isa = PBXContainerItemProxy;
			containerPortal = 98383A2F1C1AF76300733248 /* Quick.xcodeproj */;
			proxyType = 1;
			remoteGlobalIDString = 5A5D117B19473F2100F6D13D;
			remoteInfo = "Quick-iOS";
		};
		98383A511C1AF81800733248 /* PBXContainerItemProxy */ = {
			isa = PBXContainerItemProxy;
			containerPortal = 98383A1A1C1AF75A00733248 /* Nimble.xcodeproj */;
			proxyType = 1;
			remoteGlobalIDString = 1F925EAC195C0D6300ED456B;
			remoteInfo = "Nimble-OSX";
		};
		98383A531C1AF81800733248 /* PBXContainerItemProxy */ = {
			isa = PBXContainerItemProxy;
			containerPortal = 98383A2F1C1AF76300733248 /* Quick.xcodeproj */;
			proxyType = 1;
			remoteGlobalIDString = DAEB6B8D1943873100289F44;
			remoteInfo = "Quick-OSX";
		};
		98383A551C1AF82000733248 /* PBXContainerItemProxy */ = {
			isa = PBXContainerItemProxy;
			containerPortal = 98383A1A1C1AF75A00733248 /* Nimble.xcodeproj */;
			proxyType = 1;
			remoteGlobalIDString = 1F5DF1541BDCA0CE00C3A531;
			remoteInfo = "Nimble-tvOS";
		};
		98383A571C1AF82000733248 /* PBXContainerItemProxy */ = {
			isa = PBXContainerItemProxy;
			containerPortal = 98383A2F1C1AF76300733248 /* Quick.xcodeproj */;
			proxyType = 1;
			remoteGlobalIDString = 1F118CD41BDCA4AB005013A2;
			remoteInfo = "Quick-tvOS";
		};
		98689C8A1BBFC7A60005C6D3 /* PBXContainerItemProxy */ = {
			isa = PBXContainerItemProxy;
			containerPortal = 981ABE781B5FC9DF00294975 /* Project object */;
			proxyType = 1;
			remoteGlobalIDString = 98689C7E1BBFC7A50005C6D3;
			remoteInfo = "Swinject-tvOS";
		};
/* End PBXContainerItemProxy section */

/* Begin PBXFileReference section */
		90B029741C18599200A6A521 /* AssemblyType.swift */ = {isa = PBXFileReference; fileEncoding = 4; lastKnownFileType = sourcecode.swift; path = AssemblyType.swift; sourceTree = "<group>"; };
		90B029781C185B1600A6A521 /* Assembler.swift */ = {isa = PBXFileReference; fileEncoding = 4; lastKnownFileType = sourcecode.swift; path = Assembler.swift; sourceTree = "<group>"; };
		90B0297E1C18666200A6A521 /* AssemblerSpec.swift */ = {isa = PBXFileReference; fileEncoding = 4; lastKnownFileType = sourcecode.swift; path = AssemblerSpec.swift; sourceTree = "<group>"; };
		90B029821C18670000A6A521 /* BasicAssembly.swift */ = {isa = PBXFileReference; fileEncoding = 4; lastKnownFileType = sourcecode.swift; path = BasicAssembly.swift; sourceTree = "<group>"; };
		90B0298A1C186D5300A6A521 /* LoadAwareAssembly.swift */ = {isa = PBXFileReference; fileEncoding = 4; lastKnownFileType = sourcecode.swift; lineEnding = 0; path = LoadAwareAssembly.swift; sourceTree = "<group>"; xcLanguageSpecificationIdentifier = xcode.lang.swift; };
		981577F01B675B7F00BF686B /* Circularity.swift */ = {isa = PBXFileReference; fileEncoding = 4; lastKnownFileType = sourcecode.swift; path = Circularity.swift; sourceTree = "<group>"; };
		981577F31B676BF700BF686B /* ResolutionPool.swift */ = {isa = PBXFileReference; fileEncoding = 4; lastKnownFileType = sourcecode.swift; path = ResolutionPool.swift; sourceTree = "<group>"; };
		981899BC1B5FE63F00C702D0 /* Swinject.framework */ = {isa = PBXFileReference; explicitFileType = wrapper.framework; includeInIndex = 0; path = Swinject.framework; sourceTree = BUILT_PRODUCTS_DIR; };
		981899C51B5FE63F00C702D0 /* SwinjectTests.xctest */ = {isa = PBXFileReference; explicitFileType = wrapper.cfbundle; includeInIndex = 0; path = SwinjectTests.xctest; sourceTree = BUILT_PRODUCTS_DIR; };
		981899E01B5FF88800C702D0 /* ContainerSpec.swift */ = {isa = PBXFileReference; fileEncoding = 4; lastKnownFileType = sourcecode.swift; path = ContainerSpec.swift; sourceTree = "<group>"; };
		981899E31B5FFE5800C702D0 /* Container.swift */ = {isa = PBXFileReference; fileEncoding = 4; lastKnownFileType = sourcecode.swift; path = Container.swift; sourceTree = "<group>"; };
		9819701E1B6145D600EEB942 /* ObjectScope.swift */ = {isa = PBXFileReference; fileEncoding = 4; lastKnownFileType = sourcecode.swift; path = ObjectScope.swift; sourceTree = "<group>"; };
		981A0D0E1BE5B93F0030DD85 /* AVKit.framework */ = {isa = PBXFileReference; lastKnownFileType = wrapper.framework; name = AVKit.framework; path = Platforms/iPhoneOS.platform/Developer/SDKs/iPhoneOS9.1.sdk/System/Library/Frameworks/AVKit.framework; sourceTree = DEVELOPER_DIR; };
		981A0D101BE5B9460030DD85 /* AVKit.framework */ = {isa = PBXFileReference; lastKnownFileType = wrapper.framework; name = AVKit.framework; path = Platforms/AppleTVOS.platform/Developer/SDKs/AppleTVOS9.0.sdk/System/Library/Frameworks/AVKit.framework; sourceTree = DEVELOPER_DIR; };
		981ABE811B5FC9DF00294975 /* Swinject.framework */ = {isa = PBXFileReference; explicitFileType = wrapper.framework; includeInIndex = 0; path = Swinject.framework; sourceTree = BUILT_PRODUCTS_DIR; };
		981ABE861B5FC9DF00294975 /* Info.plist */ = {isa = PBXFileReference; lastKnownFileType = text.plist.xml; path = Info.plist; sourceTree = "<group>"; };
		981ABE8B1B5FC9DF00294975 /* SwinjectTests.xctest */ = {isa = PBXFileReference; explicitFileType = wrapper.cfbundle; includeInIndex = 0; path = SwinjectTests.xctest; sourceTree = BUILT_PRODUCTS_DIR; };
		981ABE921B5FC9DF00294975 /* Info.plist */ = {isa = PBXFileReference; lastKnownFileType = text.plist.xml; path = Info.plist; sourceTree = "<group>"; };
		98383A1A1C1AF75A00733248 /* Nimble.xcodeproj */ = {isa = PBXFileReference; lastKnownFileType = "wrapper.pb-project"; name = Nimble.xcodeproj; path = Carthage/Checkouts/Nimble/Nimble.xcodeproj; sourceTree = "<group>"; };
		98383A2F1C1AF76300733248 /* Quick.xcodeproj */ = {isa = PBXFileReference; lastKnownFileType = "wrapper.pb-project"; name = Quick.xcodeproj; path = Carthage/Checkouts/Quick/Quick.xcodeproj; sourceTree = "<group>"; };
		983B98301C06ECB2006A23D4 /* SpinLock.swift */ = {isa = PBXFileReference; fileEncoding = 4; lastKnownFileType = sourcecode.swift; path = SpinLock.swift; sourceTree = "<group>"; };
		984774EF1C02F25D0092A757 /* SynchronizedResolver.swift */ = {isa = PBXFileReference; fileEncoding = 4; lastKnownFileType = sourcecode.swift; path = SynchronizedResolver.swift; sourceTree = "<group>"; };
		984774F41C02F4EA0092A757 /* SynchronizedResolver.Arguments.erb */ = {isa = PBXFileReference; fileEncoding = 4; lastKnownFileType = text; path = SynchronizedResolver.Arguments.erb; sourceTree = "<group>"; };
		984774F91C02F5A50092A757 /* SynchronizedResolver.Arguments.swift */ = {isa = PBXFileReference; fileEncoding = 4; lastKnownFileType = sourcecode.swift; path = SynchronizedResolver.Arguments.swift; sourceTree = "<group>"; };
		984774FE1C034C5C0092A757 /* SynchronizedResolverSpec.swift */ = {isa = PBXFileReference; fileEncoding = 4; lastKnownFileType = sourcecode.swift; path = SynchronizedResolverSpec.swift; sourceTree = "<group>"; };
		9848611A1B6F21EC00C07072 /* Sample-iOS.playground */ = {isa = PBXFileReference; lastKnownFileType = file.playground; path = "Sample-iOS.playground"; sourceTree = "<group>"; };
		9848611B1B6F9B7000C07072 /* ContainerSpec.Arguments.swift */ = {isa = PBXFileReference; fileEncoding = 4; lastKnownFileType = sourcecode.swift; path = ContainerSpec.Arguments.swift; sourceTree = "<group>"; };
		984BE3121CDA3FCF00BCF2AC /* _ResolverType.swift */ = {isa = PBXFileReference; fileEncoding = 4; lastKnownFileType = sourcecode.swift; path = _ResolverType.swift; sourceTree = "<group>"; };
		984E8A511C317AC90039943D /* Swinject.h */ = {isa = PBXFileReference; fileEncoding = 4; lastKnownFileType = sourcecode.c.h; path = Swinject.h; sourceTree = "<group>"; };
		985010BD1BBE76AB00A2CCFC /* watchOS-Application.xcconfig */ = {isa = PBXFileReference; lastKnownFileType = text.xcconfig; path = "watchOS-Application.xcconfig"; sourceTree = "<group>"; };
		985010BE1BBE76AB00A2CCFC /* watchOS-Base.xcconfig */ = {isa = PBXFileReference; lastKnownFileType = text.xcconfig; path = "watchOS-Base.xcconfig"; sourceTree = "<group>"; };
		985010BF1BBE76AB00A2CCFC /* watchOS-Framework.xcconfig */ = {isa = PBXFileReference; lastKnownFileType = text.xcconfig; path = "watchOS-Framework.xcconfig"; sourceTree = "<group>"; };
		985010C01BBE76AB00A2CCFC /* watchOS-StaticLibrary.xcconfig */ = {isa = PBXFileReference; lastKnownFileType = text.xcconfig; path = "watchOS-StaticLibrary.xcconfig"; sourceTree = "<group>"; };
		985010C61BBE76D400A2CCFC /* Swinject.framework */ = {isa = PBXFileReference; explicitFileType = wrapper.framework; includeInIndex = 0; path = Swinject.framework; sourceTree = BUILT_PRODUCTS_DIR; };
		9855C5BE1B686F5900DADB0B /* ContainerSpec.Circularity.swift */ = {isa = PBXFileReference; fileEncoding = 4; lastKnownFileType = sourcecode.swift; path = ContainerSpec.Circularity.swift; sourceTree = "<group>"; };
		9855C5C11B68721800DADB0B /* ResolutionPoolSpec.swift */ = {isa = PBXFileReference; fileEncoding = 4; lastKnownFileType = sourcecode.swift; path = ResolutionPoolSpec.swift; sourceTree = "<group>"; };
		9855C5C41B689B7B00DADB0B /* FoodType.swift */ = {isa = PBXFileReference; fileEncoding = 4; lastKnownFileType = sourcecode.swift; path = FoodType.swift; sourceTree = "<group>"; };
		9855C5C71B689D9000DADB0B /* ServiceEntrySpec.swift */ = {isa = PBXFileReference; fileEncoding = 4; lastKnownFileType = sourcecode.swift; path = ServiceEntrySpec.swift; sourceTree = "<group>"; };
		985BAFA81B625E0F0055F998 /* ServiceEntry.swift */ = {isa = PBXFileReference; fileEncoding = 4; lastKnownFileType = sourcecode.swift; path = ServiceEntry.swift; sourceTree = "<group>"; };
		98689C761BBFC77F0005C6D3 /* tvOS-Application.xcconfig */ = {isa = PBXFileReference; lastKnownFileType = text.xcconfig; path = "tvOS-Application.xcconfig"; sourceTree = "<group>"; };
		98689C771BBFC77F0005C6D3 /* tvOS-Base.xcconfig */ = {isa = PBXFileReference; lastKnownFileType = text.xcconfig; path = "tvOS-Base.xcconfig"; sourceTree = "<group>"; };
		98689C781BBFC77F0005C6D3 /* tvOS-Framework.xcconfig */ = {isa = PBXFileReference; lastKnownFileType = text.xcconfig; path = "tvOS-Framework.xcconfig"; sourceTree = "<group>"; };
		98689C791BBFC77F0005C6D3 /* tvOS-StaticLibrary.xcconfig */ = {isa = PBXFileReference; lastKnownFileType = text.xcconfig; path = "tvOS-StaticLibrary.xcconfig"; sourceTree = "<group>"; };
		98689C7F1BBFC7A50005C6D3 /* Swinject.framework */ = {isa = PBXFileReference; explicitFileType = wrapper.framework; includeInIndex = 0; path = Swinject.framework; sourceTree = BUILT_PRODUCTS_DIR; };
		98689C881BBFC7A60005C6D3 /* SwinjectTests.xctest */ = {isa = PBXFileReference; explicitFileType = wrapper.cfbundle; includeInIndex = 0; path = SwinjectTests.xctest; sourceTree = BUILT_PRODUCTS_DIR; };
		9878C6371B65C9E000CBEFEF /* AnimalType.swift */ = {isa = PBXFileReference; fileEncoding = 4; lastKnownFileType = sourcecode.swift; path = AnimalType.swift; sourceTree = "<group>"; };
		9878C63B1B65CA8700CBEFEF /* PersonType.swift */ = {isa = PBXFileReference; fileEncoding = 4; lastKnownFileType = sourcecode.swift; path = PersonType.swift; sourceTree = "<group>"; };
		9880E70D1C09EE2800ED5293 /* FunctionType.swift */ = {isa = PBXFileReference; fileEncoding = 4; lastKnownFileType = sourcecode.swift; path = FunctionType.swift; sourceTree = "<group>"; };
		9884E2A61B60B77400120259 /* ServiceKey.swift */ = {isa = PBXFileReference; fileEncoding = 4; lastKnownFileType = sourcecode.swift; path = ServiceKey.swift; sourceTree = "<group>"; };
		9884E2A91B60C51C00120259 /* ServiceKeySpec.swift */ = {isa = PBXFileReference; fileEncoding = 4; lastKnownFileType = sourcecode.swift; path = ServiceKeySpec.swift; sourceTree = "<group>"; };
		98AA74461BB70CBB00E2F48A /* Common.xcconfig */ = {isa = PBXFileReference; lastKnownFileType = text.xcconfig; path = Common.xcconfig; sourceTree = "<group>"; };
		98AA74481BB70CBB00E2F48A /* Debug.xcconfig */ = {isa = PBXFileReference; lastKnownFileType = text.xcconfig; path = Debug.xcconfig; sourceTree = "<group>"; };
		98AA74491BB70CBB00E2F48A /* Profile.xcconfig */ = {isa = PBXFileReference; lastKnownFileType = text.xcconfig; path = Profile.xcconfig; sourceTree = "<group>"; };
		98AA744A1BB70CBB00E2F48A /* Release.xcconfig */ = {isa = PBXFileReference; lastKnownFileType = text.xcconfig; path = Release.xcconfig; sourceTree = "<group>"; };
		98AA744B1BB70CBB00E2F48A /* Test.xcconfig */ = {isa = PBXFileReference; lastKnownFileType = text.xcconfig; path = Test.xcconfig; sourceTree = "<group>"; };
		98AA744D1BB70CBB00E2F48A /* Application.xcconfig */ = {isa = PBXFileReference; lastKnownFileType = text.xcconfig; path = Application.xcconfig; sourceTree = "<group>"; };
		98AA744E1BB70CBB00E2F48A /* Framework.xcconfig */ = {isa = PBXFileReference; lastKnownFileType = text.xcconfig; path = Framework.xcconfig; sourceTree = "<group>"; };
		98AA744F1BB70CBB00E2F48A /* StaticLibrary.xcconfig */ = {isa = PBXFileReference; lastKnownFileType = text.xcconfig; path = StaticLibrary.xcconfig; sourceTree = "<group>"; };
		98AA74511BB70CBB00E2F48A /* iOS-Application.xcconfig */ = {isa = PBXFileReference; lastKnownFileType = text.xcconfig; path = "iOS-Application.xcconfig"; sourceTree = "<group>"; };
		98AA74521BB70CBB00E2F48A /* iOS-Base.xcconfig */ = {isa = PBXFileReference; lastKnownFileType = text.xcconfig; path = "iOS-Base.xcconfig"; sourceTree = "<group>"; };
		98AA74531BB70CBB00E2F48A /* iOS-Framework.xcconfig */ = {isa = PBXFileReference; lastKnownFileType = text.xcconfig; path = "iOS-Framework.xcconfig"; sourceTree = "<group>"; };
		98AA74541BB70CBB00E2F48A /* iOS-StaticLibrary.xcconfig */ = {isa = PBXFileReference; lastKnownFileType = text.xcconfig; path = "iOS-StaticLibrary.xcconfig"; sourceTree = "<group>"; };
		98AA74561BB70CBB00E2F48A /* Mac-Application.xcconfig */ = {isa = PBXFileReference; lastKnownFileType = text.xcconfig; path = "Mac-Application.xcconfig"; sourceTree = "<group>"; };
		98AA74571BB70CBB00E2F48A /* Mac-Base.xcconfig */ = {isa = PBXFileReference; lastKnownFileType = text.xcconfig; path = "Mac-Base.xcconfig"; sourceTree = "<group>"; };
		98AA74581BB70CBB00E2F48A /* Mac-DynamicLibrary.xcconfig */ = {isa = PBXFileReference; lastKnownFileType = text.xcconfig; path = "Mac-DynamicLibrary.xcconfig"; sourceTree = "<group>"; };
		98AA74591BB70CBB00E2F48A /* Mac-Framework.xcconfig */ = {isa = PBXFileReference; lastKnownFileType = text.xcconfig; path = "Mac-Framework.xcconfig"; sourceTree = "<group>"; };
		98AA745A1BB70CBB00E2F48A /* Mac-StaticLibrary.xcconfig */ = {isa = PBXFileReference; lastKnownFileType = text.xcconfig; path = "Mac-StaticLibrary.xcconfig"; sourceTree = "<group>"; };
		98B012B71B82D67300053A32 /* Container.Arguments.swift */ = {isa = PBXFileReference; fileEncoding = 4; lastKnownFileType = sourcecode.swift; path = Container.Arguments.swift; sourceTree = "<group>"; };
		98B012BA1B82D6A400053A32 /* Container.Arguments.erb */ = {isa = PBXFileReference; fileEncoding = 4; lastKnownFileType = text; path = Container.Arguments.erb; sourceTree = "<group>"; };
<<<<<<< HEAD
		98B012BE1B82F68E00053A32 /* ResolverType.swift */ = {isa = PBXFileReference; fileEncoding = 4; lastKnownFileType = sourcecode.swift; path = ResolverType.swift; sourceTree = "<group>"; };
		98B012C11B82F70A00053A32 /* ResolverType.erb */ = {isa = PBXFileReference; lastKnownFileType = text; path = ResolverType.erb; sourceTree = "<group>"; };
=======
		98B012BE1B82F68E00053A32 /* Resolvable.swift */ = {isa = PBXFileReference; fileEncoding = 4; lastKnownFileType = sourcecode.swift; path = Resolvable.swift; sourceTree = "<group>"; };
		98B012C11B82F70A00053A32 /* Resolvable.erb */ = {isa = PBXFileReference; lastKnownFileType = text; path = Resolvable.erb; sourceTree = "<group>"; };
		98D06D361B6B579F0081AFE0 /* Animals.storyboard */ = {isa = PBXFileReference; fileEncoding = 4; lastKnownFileType = file.storyboard; path = Animals.storyboard; sourceTree = "<group>"; };
		98D06D3C1B6B816C0081AFE0 /* AnimalViewController.swift */ = {isa = PBXFileReference; fileEncoding = 4; lastKnownFileType = sourcecode.swift; path = AnimalViewController.swift; sourceTree = "<group>"; };
		98D06D481B6CB79B0081AFE0 /* Tabs.storyboard */ = {isa = PBXFileReference; fileEncoding = 4; lastKnownFileType = file.storyboard; path = Tabs.storyboard; sourceTree = "<group>"; };
		98D462771BE76D500006D45A /* ViewController1.swift */ = {isa = PBXFileReference; fileEncoding = 4; lastKnownFileType = sourcecode.swift; path = ViewController1.swift; sourceTree = "<group>"; };
		98EA93BC1BCA48D000E9121D /* Storyboard1.storyboard */ = {isa = PBXFileReference; fileEncoding = 4; lastKnownFileType = file.storyboard; path = Storyboard1.storyboard; sourceTree = "<group>"; };
		98F2F7721C07E788009571E6 /* Box.swift */ = {isa = PBXFileReference; fileEncoding = 4; lastKnownFileType = sourcecode.swift; path = Box.swift; sourceTree = "<group>"; };
		CD5446E41D84373600B13BB4 /* RelationshipReference1.storyboard */ = {isa = PBXFileReference; fileEncoding = 4; lastKnownFileType = file.storyboard; path = RelationshipReference1.storyboard; sourceTree = "<group>"; };
		CD5446E51D84373600B13BB4 /* RelationshipReference2.storyboard */ = {isa = PBXFileReference; fileEncoding = 4; lastKnownFileType = file.storyboard; path = RelationshipReference2.storyboard; sourceTree = "<group>"; };
		CD5446FA1D84385800B13BB4 /* RelationshipReference1.storyboard */ = {isa = PBXFileReference; fileEncoding = 4; lastKnownFileType = file.storyboard; path = RelationshipReference1.storyboard; sourceTree = "<group>"; };
		CD5446FB1D84385800B13BB4 /* RelationshipReference2.storyboard */ = {isa = PBXFileReference; fileEncoding = 4; lastKnownFileType = file.storyboard; path = RelationshipReference2.storyboard; sourceTree = "<group>"; };
		CD5446FE1D8439AD00B13BB4 /* SwinjectStoryboard+StoryboardReference.swift */ = {isa = PBXFileReference; fileEncoding = 4; lastKnownFileType = sourcecode.swift; path = "SwinjectStoryboard+StoryboardReference.swift"; sourceTree = "<group>"; };
>>>>>>> 80d20f37
/* End PBXFileReference section */

/* Begin PBXFrameworksBuildPhase section */
		981899B81B5FE63F00C702D0 /* Frameworks */ = {
			isa = PBXFrameworksBuildPhase;
			buildActionMask = 2147483647;
			files = (
			);
			runOnlyForDeploymentPostprocessing = 0;
		};
		981899C21B5FE63F00C702D0 /* Frameworks */ = {
			isa = PBXFrameworksBuildPhase;
			buildActionMask = 2147483647;
			files = (
				98383A641C1AF9B600733248 /* Nimble.framework in Frameworks */,
				98383A651C1AF9B600733248 /* Quick.framework in Frameworks */,
				981899C61B5FE63F00C702D0 /* Swinject.framework in Frameworks */,
			);
			runOnlyForDeploymentPostprocessing = 0;
		};
		981ABE7D1B5FC9DF00294975 /* Frameworks */ = {
			isa = PBXFrameworksBuildPhase;
			buildActionMask = 2147483647;
			files = (
			);
			runOnlyForDeploymentPostprocessing = 0;
		};
		981ABE881B5FC9DF00294975 /* Frameworks */ = {
			isa = PBXFrameworksBuildPhase;
			buildActionMask = 2147483647;
			files = (
				981A0D0F1BE5B93F0030DD85 /* AVKit.framework in Frameworks */,
				98383A661C1AF9C200733248 /* Nimble.framework in Frameworks */,
				98383A671C1AF9C200733248 /* Quick.framework in Frameworks */,
				981ABE8C1B5FC9DF00294975 /* Swinject.framework in Frameworks */,
			);
			runOnlyForDeploymentPostprocessing = 0;
		};
		985010C21BBE76D400A2CCFC /* Frameworks */ = {
			isa = PBXFrameworksBuildPhase;
			buildActionMask = 2147483647;
			files = (
			);
			runOnlyForDeploymentPostprocessing = 0;
		};
		98689C7B1BBFC7A50005C6D3 /* Frameworks */ = {
			isa = PBXFrameworksBuildPhase;
			buildActionMask = 2147483647;
			files = (
			);
			runOnlyForDeploymentPostprocessing = 0;
		};
		98689C851BBFC7A60005C6D3 /* Frameworks */ = {
			isa = PBXFrameworksBuildPhase;
			buildActionMask = 2147483647;
			files = (
				981A0D111BE5B9460030DD85 /* AVKit.framework in Frameworks */,
				98383A681C1AF9CF00733248 /* Nimble.framework in Frameworks */,
				98383A691C1AF9CF00733248 /* Quick.framework in Frameworks */,
				98689CD51BBFDEBC0005C6D3 /* Swinject.framework in Frameworks */,
			);
			runOnlyForDeploymentPostprocessing = 0;
		};
/* End PBXFrameworksBuildPhase section */

/* Begin PBXGroup section */
		9802C9B11B5FD7E80088018E /* Frameworks */ = {
			isa = PBXGroup;
			children = (
				981A0D0E1BE5B93F0030DD85 /* AVKit.framework */,
				981A0D101BE5B9460030DD85 /* AVKit.framework */,
			);
			name = Frameworks;
			sourceTree = "<group>";
		};
		981ABE771B5FC9DF00294975 = {
			isa = PBXGroup;
			children = (
				9848611A1B6F21EC00C07072 /* Sample-iOS.playground */,
				981ABE831B5FC9DF00294975 /* Sources */,
				981ABE8F1B5FC9DF00294975 /* Tests */,
				981ABE821B5FC9DF00294975 /* Products */,
				98AA74441BB70C8C00E2F48A /* Configuration */,
				9802C9B11B5FD7E80088018E /* Frameworks */,
				98383A1A1C1AF75A00733248 /* Nimble.xcodeproj */,
				98383A2F1C1AF76300733248 /* Quick.xcodeproj */,
			);
			sourceTree = "<group>";
		};
		981ABE821B5FC9DF00294975 /* Products */ = {
			isa = PBXGroup;
			children = (
				981ABE811B5FC9DF00294975 /* Swinject.framework */,
				981ABE8B1B5FC9DF00294975 /* SwinjectTests.xctest */,
				981899BC1B5FE63F00C702D0 /* Swinject.framework */,
				981899C51B5FE63F00C702D0 /* SwinjectTests.xctest */,
				985010C61BBE76D400A2CCFC /* Swinject.framework */,
				98689C7F1BBFC7A50005C6D3 /* Swinject.framework */,
				98689C881BBFC7A60005C6D3 /* SwinjectTests.xctest */,
			);
			name = Products;
			sourceTree = "<group>";
		};
		981ABE831B5FC9DF00294975 /* Sources */ = {
			isa = PBXGroup;
			children = (
				90B029781C185B1600A6A521 /* Assembler.swift */,
				90B029741C18599200A6A521 /* AssemblyType.swift */,
				981899E31B5FFE5800C702D0 /* Container.swift */,
				98B012BA1B82D6A400053A32 /* Container.Arguments.erb */,
				984774EF1C02F25D0092A757 /* SynchronizedResolver.swift */,
				984774F41C02F4EA0092A757 /* SynchronizedResolver.Arguments.erb */,
				9880E70D1C09EE2800ED5293 /* FunctionType.swift */,
				9884E2A61B60B77400120259 /* ServiceKey.swift */,
				985BAFA81B625E0F0055F998 /* ServiceEntry.swift */,
				981577F31B676BF700BF686B /* ResolutionPool.swift */,
				9819701E1B6145D600EEB942 /* ObjectScope.swift */,
				984BE3121CDA3FCF00BCF2AC /* _ResolverType.swift */,
				98B012C11B82F70A00053A32 /* ResolverType.erb */,
				983B98301C06ECB2006A23D4 /* SpinLock.swift */,
				98B012BD1B82D6B000053A32 /* GeneratedCode */,
				984E8A511C317AC90039943D /* Swinject.h */,
				981ABE861B5FC9DF00294975 /* Info.plist */,
			);
			path = Sources;
			sourceTree = "<group>";
		};
		981ABE8F1B5FC9DF00294975 /* Tests */ = {
			isa = PBXGroup;
			children = (
				9878C63A1B65CA0600CBEFEF /* Fakes */,
				90B0297E1C18666200A6A521 /* AssemblerSpec.swift */,
				981899E01B5FF88800C702D0 /* ContainerSpec.swift */,
				9848611B1B6F9B7000C07072 /* ContainerSpec.Arguments.swift */,
				9855C5BE1B686F5900DADB0B /* ContainerSpec.Circularity.swift */,
				984774FE1C034C5C0092A757 /* SynchronizedResolverSpec.swift */,
				9884E2A91B60C51C00120259 /* ServiceKeySpec.swift */,
				9855C5C71B689D9000DADB0B /* ServiceEntrySpec.swift */,
				9855C5C11B68721800DADB0B /* ResolutionPoolSpec.swift */,
				981ABE921B5FC9DF00294975 /* Info.plist */,
			);
			path = Tests;
			sourceTree = "<group>";
		};
		98383A1B1C1AF75A00733248 /* Products */ = {
			isa = PBXGroup;
			children = (
				98383A241C1AF75B00733248 /* Nimble.framework */,
				98383A261C1AF75B00733248 /* NimbleTests.xctest */,
				98383A281C1AF75B00733248 /* Nimble.framework */,
				98383A2A1C1AF75B00733248 /* NimbleTests.xctest */,
				98383A2C1C1AF75B00733248 /* Nimble.framework */,
				98383A2E1C1AF75B00733248 /* NimbleTests.xctest */,
			);
			name = Products;
			sourceTree = "<group>";
		};
		98383A301C1AF76300733248 /* Products */ = {
			isa = PBXGroup;
			children = (
				98383A3C1C1AF76400733248 /* Quick.framework */,
				98383A3E1C1AF76400733248 /* Quick-OSXTests.xctest */,
				98383A401C1AF76400733248 /* QuickFocused-OSXTests.xctest */,
				98383A421C1AF76400733248 /* Quick.framework */,
				98383A441C1AF76400733248 /* Quick-iOSTests.xctest */,
				98383A461C1AF76400733248 /* QuickFocused-iOSTests.xctest */,
				98383A481C1AF76400733248 /* Quick.framework */,
				98383A4A1C1AF76400733248 /* Quick-tvOSTests.xctest */,
				98383A4C1C1AF76400733248 /* QuickFocused-tvOSTests.xctest */,
			);
			name = Products;
			sourceTree = "<group>";
		};
<<<<<<< HEAD
=======
		984E8A781C319F090039943D /* SwinjectStoryboard */ = {
			isa = PBXGroup;
			children = (
				984E8A921C31A0400039943D /* iOS-tvOS */,
				984E8A991C31A0510039943D /* OSX */,
				984E8A8D1C319F4A0039943D /* Container+SwinjectStoryboard.swift */,
				984E8A7B1C319F090039943D /* SwinjectStoryboardType.swift */,
				984E8A7A1C319F090039943D /* SwinjectStoryboard.swift */,
				984E8A791C319F090039943D /* Storyboard+Swizzling.swift */,
				984E8A7C1C319F090039943D /* ViewController+Swinject.swift */,
				CD5446FE1D8439AD00B13BB4 /* SwinjectStoryboard+StoryboardReference.swift */,
			);
			path = SwinjectStoryboard;
			sourceTree = "<group>";
		};
		984E8A921C31A0400039943D /* iOS-tvOS */ = {
			isa = PBXGroup;
			children = (
				984E8A931C31A0400039943D /* _SwinjectStoryboardBase.h */,
				984E8A941C31A0400039943D /* _SwinjectStoryboardBase.m */,
			);
			path = "iOS-tvOS";
			sourceTree = "<group>";
		};
		984E8A991C31A0510039943D /* OSX */ = {
			isa = PBXGroup;
			children = (
				984E8A9A1C31A0510039943D /* _SwinjectStoryboardBase.h */,
				984E8A9B1C31A0510039943D /* _SwinjectStoryboardBase.m */,
			);
			path = OSX;
			sourceTree = "<group>";
		};
>>>>>>> 80d20f37
		985010BC1BBE76AB00A2CCFC /* watchOS */ = {
			isa = PBXGroup;
			children = (
				985010BD1BBE76AB00A2CCFC /* watchOS-Application.xcconfig */,
				985010BE1BBE76AB00A2CCFC /* watchOS-Base.xcconfig */,
				985010BF1BBE76AB00A2CCFC /* watchOS-Framework.xcconfig */,
				985010C01BBE76AB00A2CCFC /* watchOS-StaticLibrary.xcconfig */,
			);
			name = watchOS;
			path = Carthage/Checkouts/xcconfigs/watchOS;
			sourceTree = "<group>";
		};
		98689C751BBFC77F0005C6D3 /* tvOS */ = {
			isa = PBXGroup;
			children = (
				98689C761BBFC77F0005C6D3 /* tvOS-Application.xcconfig */,
				98689C771BBFC77F0005C6D3 /* tvOS-Base.xcconfig */,
				98689C781BBFC77F0005C6D3 /* tvOS-Framework.xcconfig */,
				98689C791BBFC77F0005C6D3 /* tvOS-StaticLibrary.xcconfig */,
			);
			name = tvOS;
			path = Carthage/Checkouts/xcconfigs/tvOS;
			sourceTree = SOURCE_ROOT;
		};
<<<<<<< HEAD
=======
		986A58311B6D002D00FE710F /* OSX */ = {
			isa = PBXGroup;
			children = (
				986A58381B6D02FB00FE710F /* Fakes */,
				986A58361B6D02A500FE710F /* SwinjectStoryboardSpec.swift */,
			);
			path = OSX;
			sourceTree = "<group>";
		};
		986A58381B6D02FB00FE710F /* Fakes */ = {
			isa = PBXGroup;
			children = (
				981650301B6D085900BC4222 /* AnimalViewController.swift */,
				9816502E1B6D041300BC4222 /* AnimalWindowController.swift */,
				986A58391B6D031700FE710F /* Animals.storyboard */,
				981650391B6D270E00BC4222 /* Tabs.storyboard */,
				98D462771BE76D500006D45A /* ViewController1.swift */,
				9892E7B31BCA3CA200EC0D04 /* Storyboard1.storyboard */,
				9892E7B51BCA3CB100EC0D04 /* Storyboard2.storyboard */,
				CD5446FA1D84385800B13BB4 /* RelationshipReference1.storyboard */,
				CD5446FB1D84385800B13BB4 /* RelationshipReference2.storyboard */,
			);
			name = Fakes;
			sourceTree = "<group>";
		};
>>>>>>> 80d20f37
		9878C63A1B65CA0600CBEFEF /* Fakes */ = {
			isa = PBXGroup;
			children = (
				9878C63B1B65CA8700CBEFEF /* PersonType.swift */,
				9878C6371B65C9E000CBEFEF /* AnimalType.swift */,
				9855C5C41B689B7B00DADB0B /* FoodType.swift */,
				981577F01B675B7F00BF686B /* Circularity.swift */,
				90B029821C18670000A6A521 /* BasicAssembly.swift */,
				90B0298A1C186D5300A6A521 /* LoadAwareAssembly.swift */,
			);
			name = Fakes;
			sourceTree = "<group>";
		};
		98AA74441BB70C8C00E2F48A /* Configuration */ = {
			isa = PBXGroup;
			children = (
				98AA74451BB70CBB00E2F48A /* Base */,
				98AA74501BB70CBB00E2F48A /* iOS */,
				98AA74551BB70CBB00E2F48A /* Mac OS X */,
				985010BC1BBE76AB00A2CCFC /* watchOS */,
				98689C751BBFC77F0005C6D3 /* tvOS */,
			);
			name = Configuration;
			sourceTree = "<group>";
		};
		98AA74451BB70CBB00E2F48A /* Base */ = {
			isa = PBXGroup;
			children = (
				98AA74461BB70CBB00E2F48A /* Common.xcconfig */,
				98AA74471BB70CBB00E2F48A /* Configurations */,
				98AA744C1BB70CBB00E2F48A /* Targets */,
			);
			name = Base;
			path = Carthage/Checkouts/xcconfigs/Base;
			sourceTree = "<group>";
		};
		98AA74471BB70CBB00E2F48A /* Configurations */ = {
			isa = PBXGroup;
			children = (
				98AA74481BB70CBB00E2F48A /* Debug.xcconfig */,
				98AA74491BB70CBB00E2F48A /* Profile.xcconfig */,
				98AA744A1BB70CBB00E2F48A /* Release.xcconfig */,
				98AA744B1BB70CBB00E2F48A /* Test.xcconfig */,
			);
			path = Configurations;
			sourceTree = "<group>";
		};
		98AA744C1BB70CBB00E2F48A /* Targets */ = {
			isa = PBXGroup;
			children = (
				98AA744D1BB70CBB00E2F48A /* Application.xcconfig */,
				98AA744E1BB70CBB00E2F48A /* Framework.xcconfig */,
				98AA744F1BB70CBB00E2F48A /* StaticLibrary.xcconfig */,
			);
			path = Targets;
			sourceTree = "<group>";
		};
		98AA74501BB70CBB00E2F48A /* iOS */ = {
			isa = PBXGroup;
			children = (
				98AA74511BB70CBB00E2F48A /* iOS-Application.xcconfig */,
				98AA74521BB70CBB00E2F48A /* iOS-Base.xcconfig */,
				98AA74531BB70CBB00E2F48A /* iOS-Framework.xcconfig */,
				98AA74541BB70CBB00E2F48A /* iOS-StaticLibrary.xcconfig */,
			);
			name = iOS;
			path = Carthage/Checkouts/xcconfigs/iOS;
			sourceTree = "<group>";
		};
		98AA74551BB70CBB00E2F48A /* Mac OS X */ = {
			isa = PBXGroup;
			children = (
				98AA74561BB70CBB00E2F48A /* Mac-Application.xcconfig */,
				98AA74571BB70CBB00E2F48A /* Mac-Base.xcconfig */,
				98AA74581BB70CBB00E2F48A /* Mac-DynamicLibrary.xcconfig */,
				98AA74591BB70CBB00E2F48A /* Mac-Framework.xcconfig */,
				98AA745A1BB70CBB00E2F48A /* Mac-StaticLibrary.xcconfig */,
			);
			name = "Mac OS X";
			path = "Carthage/Checkouts/xcconfigs/Mac OS X";
			sourceTree = "<group>";
		};
		98B012BD1B82D6B000053A32 /* GeneratedCode */ = {
			isa = PBXGroup;
			children = (
				98B012B71B82D67300053A32 /* Container.Arguments.swift */,
				984774F91C02F5A50092A757 /* SynchronizedResolver.Arguments.swift */,
				98B012BE1B82F68E00053A32 /* ResolverType.swift */,
			);
			name = GeneratedCode;
			sourceTree = "<group>";
		};
<<<<<<< HEAD
=======
		98D06D391B6B80630081AFE0 /* Fakes */ = {
			isa = PBXGroup;
			children = (
				98D06D3C1B6B816C0081AFE0 /* AnimalViewController.swift */,
				98D06D361B6B579F0081AFE0 /* Animals.storyboard */,
				98D06D481B6CB79B0081AFE0 /* Tabs.storyboard */,
				98EA93BC1BCA48D000E9121D /* Storyboard1.storyboard */,
				988EEDAE1BCA082900E935F7 /* Storyboard2.storyboard */,
				CD5446E41D84373600B13BB4 /* RelationshipReference1.storyboard */,
				CD5446E51D84373600B13BB4 /* RelationshipReference2.storyboard */,
				981A0D0B1BE5B91E0030DD85 /* AnimalPlayerViewController.swift */,
				981A0D121BE5B9A80030DD85 /* AnimalPlayerViewController.storyboard */,
			);
			name = Fakes;
			sourceTree = "<group>";
		};
>>>>>>> 80d20f37
/* End PBXGroup section */

/* Begin PBXHeadersBuildPhase section */
		981899B91B5FE63F00C702D0 /* Headers */ = {
			isa = PBXHeadersBuildPhase;
			buildActionMask = 2147483647;
			files = (
				984E8A531C317AC90039943D /* Swinject.h in Headers */,
			);
			runOnlyForDeploymentPostprocessing = 0;
		};
		981ABE7E1B5FC9DF00294975 /* Headers */ = {
			isa = PBXHeadersBuildPhase;
			buildActionMask = 2147483647;
			files = (
				984E8A521C317AC90039943D /* Swinject.h in Headers */,
			);
			runOnlyForDeploymentPostprocessing = 0;
		};
		985010C31BBE76D400A2CCFC /* Headers */ = {
			isa = PBXHeadersBuildPhase;
			buildActionMask = 2147483647;
			files = (
				984E8A541C317AC90039943D /* Swinject.h in Headers */,
			);
			runOnlyForDeploymentPostprocessing = 0;
		};
		98689C7C1BBFC7A50005C6D3 /* Headers */ = {
			isa = PBXHeadersBuildPhase;
			buildActionMask = 2147483647;
			files = (
				984E8A551C317AC90039943D /* Swinject.h in Headers */,
			);
			runOnlyForDeploymentPostprocessing = 0;
		};
/* End PBXHeadersBuildPhase section */

/* Begin PBXNativeTarget section */
		981899BB1B5FE63F00C702D0 /* Swinject-OSX */ = {
			isa = PBXNativeTarget;
			buildConfigurationList = 981899D11B5FE64000C702D0 /* Build configuration list for PBXNativeTarget "Swinject-OSX" */;
			buildPhases = (
				981899B71B5FE63F00C702D0 /* Sources */,
				981899B81B5FE63F00C702D0 /* Frameworks */,
				981899B91B5FE63F00C702D0 /* Headers */,
				981899BA1B5FE63F00C702D0 /* Resources */,
				98AEB3B51BE7848C0009F188 /* Run SwiftLint */,
			);
			buildRules = (
			);
			dependencies = (
			);
			name = "Swinject-OSX";
			productName = "Swinject-OSX";
			productReference = 981899BC1B5FE63F00C702D0 /* Swinject.framework */;
			productType = "com.apple.product-type.framework";
		};
		981899C41B5FE63F00C702D0 /* Swinject-OSXTests */ = {
			isa = PBXNativeTarget;
			buildConfigurationList = 981899D21B5FE64000C702D0 /* Build configuration list for PBXNativeTarget "Swinject-OSXTests" */;
			buildPhases = (
				981899C11B5FE63F00C702D0 /* Sources */,
				981899C21B5FE63F00C702D0 /* Frameworks */,
				981899C31B5FE63F00C702D0 /* Resources */,
			);
			buildRules = (
			);
			dependencies = (
				98383A521C1AF81800733248 /* PBXTargetDependency */,
				98383A541C1AF81800733248 /* PBXTargetDependency */,
				981899C81B5FE63F00C702D0 /* PBXTargetDependency */,
			);
			name = "Swinject-OSXTests";
			productName = "Swinject-OSXTests";
			productReference = 981899C51B5FE63F00C702D0 /* SwinjectTests.xctest */;
			productType = "com.apple.product-type.bundle.unit-test";
		};
		981ABE801B5FC9DF00294975 /* Swinject-iOS */ = {
			isa = PBXNativeTarget;
			buildConfigurationList = 981ABE951B5FC9DF00294975 /* Build configuration list for PBXNativeTarget "Swinject-iOS" */;
			buildPhases = (
				981ABE7C1B5FC9DF00294975 /* Sources */,
				981ABE7D1B5FC9DF00294975 /* Frameworks */,
				981ABE7E1B5FC9DF00294975 /* Headers */,
				981ABE7F1B5FC9DF00294975 /* Resources */,
				98AEB3B11BE783DC0009F188 /* Run SwiftLint */,
			);
			buildRules = (
			);
			dependencies = (
			);
			name = "Swinject-iOS";
			productName = Swinject;
			productReference = 981ABE811B5FC9DF00294975 /* Swinject.framework */;
			productType = "com.apple.product-type.framework";
		};
		981ABE8A1B5FC9DF00294975 /* Swinject-iOSTests */ = {
			isa = PBXNativeTarget;
			buildConfigurationList = 981ABE981B5FC9DF00294975 /* Build configuration list for PBXNativeTarget "Swinject-iOSTests" */;
			buildPhases = (
				981ABE871B5FC9DF00294975 /* Sources */,
				981ABE881B5FC9DF00294975 /* Frameworks */,
				981ABE891B5FC9DF00294975 /* Resources */,
			);
			buildRules = (
			);
			dependencies = (
				98383A4E1C1AF80100733248 /* PBXTargetDependency */,
				98383A501C1AF80100733248 /* PBXTargetDependency */,
				981ABE8E1B5FC9DF00294975 /* PBXTargetDependency */,
			);
			name = "Swinject-iOSTests";
			productName = SwinjectTests;
			productReference = 981ABE8B1B5FC9DF00294975 /* SwinjectTests.xctest */;
			productType = "com.apple.product-type.bundle.unit-test";
		};
		985010C51BBE76D400A2CCFC /* Swinject-watchOS */ = {
			isa = PBXNativeTarget;
			buildConfigurationList = 985010CB1BBE76D400A2CCFC /* Build configuration list for PBXNativeTarget "Swinject-watchOS" */;
			buildPhases = (
				985010C11BBE76D400A2CCFC /* Sources */,
				985010C21BBE76D400A2CCFC /* Frameworks */,
				985010C31BBE76D400A2CCFC /* Headers */,
				985010C41BBE76D400A2CCFC /* Resources */,
			);
			buildRules = (
			);
			dependencies = (
			);
			name = "Swinject-watchOS";
			productName = "Swinject-watchOS";
			productReference = 985010C61BBE76D400A2CCFC /* Swinject.framework */;
			productType = "com.apple.product-type.framework";
		};
		98689C7E1BBFC7A50005C6D3 /* Swinject-tvOS */ = {
			isa = PBXNativeTarget;
			buildConfigurationList = 98689C901BBFC7A60005C6D3 /* Build configuration list for PBXNativeTarget "Swinject-tvOS" */;
			buildPhases = (
				98689C7A1BBFC7A50005C6D3 /* Sources */,
				98689C7B1BBFC7A50005C6D3 /* Frameworks */,
				98689C7C1BBFC7A50005C6D3 /* Headers */,
				98689C7D1BBFC7A50005C6D3 /* Resources */,
			);
			buildRules = (
			);
			dependencies = (
			);
			name = "Swinject-tvOS";
			productName = "Swinject-tvOS";
			productReference = 98689C7F1BBFC7A50005C6D3 /* Swinject.framework */;
			productType = "com.apple.product-type.framework";
		};
		98689C871BBFC7A60005C6D3 /* Swinject-tvOSTests */ = {
			isa = PBXNativeTarget;
			buildConfigurationList = 98689C941BBFC7A60005C6D3 /* Build configuration list for PBXNativeTarget "Swinject-tvOSTests" */;
			buildPhases = (
				98689C841BBFC7A60005C6D3 /* Sources */,
				98689C851BBFC7A60005C6D3 /* Frameworks */,
				98689C861BBFC7A60005C6D3 /* Resources */,
			);
			buildRules = (
			);
			dependencies = (
				98383A561C1AF82000733248 /* PBXTargetDependency */,
				98383A581C1AF82000733248 /* PBXTargetDependency */,
				98689C8B1BBFC7A60005C6D3 /* PBXTargetDependency */,
			);
			name = "Swinject-tvOSTests";
			productName = "Swinject-tvOSTests";
			productReference = 98689C881BBFC7A60005C6D3 /* SwinjectTests.xctest */;
			productType = "com.apple.product-type.bundle.unit-test";
		};
/* End PBXNativeTarget section */

/* Begin PBXProject section */
		981ABE781B5FC9DF00294975 /* Project object */ = {
			isa = PBXProject;
			attributes = {
				LastSwiftUpdateCheck = 0700;
				LastUpgradeCheck = 0800;
				ORGANIZATIONNAME = "Swinject Contributors";
				TargetAttributes = {
					981899BB1B5FE63F00C702D0 = {
						CreatedOnToolsVersion = 7.0;
					};
					981899C41B5FE63F00C702D0 = {
						CreatedOnToolsVersion = 7.0;
					};
					981ABE801B5FC9DF00294975 = {
						CreatedOnToolsVersion = 7.0;
						LastSwiftMigration = 0800;
					};
					981ABE8A1B5FC9DF00294975 = {
						CreatedOnToolsVersion = 7.0;
						LastSwiftMigration = 0800;
					};
					985010C51BBE76D400A2CCFC = {
						CreatedOnToolsVersion = 7.0.1;
					};
					98689C7E1BBFC7A50005C6D3 = {
						CreatedOnToolsVersion = 7.1;
					};
					98689C871BBFC7A60005C6D3 = {
						CreatedOnToolsVersion = 7.1;
					};
				};
			};
			buildConfigurationList = 981ABE7B1B5FC9DF00294975 /* Build configuration list for PBXProject "Swinject" */;
			compatibilityVersion = "Xcode 3.2";
			developmentRegion = English;
			hasScannedForEncodings = 0;
			knownRegions = (
				en,
			);
			mainGroup = 981ABE771B5FC9DF00294975;
			productRefGroup = 981ABE821B5FC9DF00294975 /* Products */;
			projectDirPath = "";
			projectReferences = (
				{
					ProductGroup = 98383A1B1C1AF75A00733248 /* Products */;
					ProjectRef = 98383A1A1C1AF75A00733248 /* Nimble.xcodeproj */;
				},
				{
					ProductGroup = 98383A301C1AF76300733248 /* Products */;
					ProjectRef = 98383A2F1C1AF76300733248 /* Quick.xcodeproj */;
				},
			);
			projectRoot = "";
			targets = (
				981ABE801B5FC9DF00294975 /* Swinject-iOS */,
				981ABE8A1B5FC9DF00294975 /* Swinject-iOSTests */,
				981899BB1B5FE63F00C702D0 /* Swinject-OSX */,
				981899C41B5FE63F00C702D0 /* Swinject-OSXTests */,
				985010C51BBE76D400A2CCFC /* Swinject-watchOS */,
				98689C7E1BBFC7A50005C6D3 /* Swinject-tvOS */,
				98689C871BBFC7A60005C6D3 /* Swinject-tvOSTests */,
			);
		};
/* End PBXProject section */

/* Begin PBXReferenceProxy section */
		98383A241C1AF75B00733248 /* Nimble.framework */ = {
			isa = PBXReferenceProxy;
			fileType = wrapper.framework;
			path = Nimble.framework;
			remoteRef = 98383A231C1AF75B00733248 /* PBXContainerItemProxy */;
			sourceTree = BUILT_PRODUCTS_DIR;
		};
		98383A261C1AF75B00733248 /* NimbleTests.xctest */ = {
			isa = PBXReferenceProxy;
			fileType = wrapper.cfbundle;
			path = NimbleTests.xctest;
			remoteRef = 98383A251C1AF75B00733248 /* PBXContainerItemProxy */;
			sourceTree = BUILT_PRODUCTS_DIR;
		};
		98383A281C1AF75B00733248 /* Nimble.framework */ = {
			isa = PBXReferenceProxy;
			fileType = wrapper.framework;
			path = Nimble.framework;
			remoteRef = 98383A271C1AF75B00733248 /* PBXContainerItemProxy */;
			sourceTree = BUILT_PRODUCTS_DIR;
		};
		98383A2A1C1AF75B00733248 /* NimbleTests.xctest */ = {
			isa = PBXReferenceProxy;
			fileType = wrapper.cfbundle;
			path = NimbleTests.xctest;
			remoteRef = 98383A291C1AF75B00733248 /* PBXContainerItemProxy */;
			sourceTree = BUILT_PRODUCTS_DIR;
		};
		98383A2C1C1AF75B00733248 /* Nimble.framework */ = {
			isa = PBXReferenceProxy;
			fileType = wrapper.framework;
			path = Nimble.framework;
			remoteRef = 98383A2B1C1AF75B00733248 /* PBXContainerItemProxy */;
			sourceTree = BUILT_PRODUCTS_DIR;
		};
		98383A2E1C1AF75B00733248 /* NimbleTests.xctest */ = {
			isa = PBXReferenceProxy;
			fileType = wrapper.cfbundle;
			path = NimbleTests.xctest;
			remoteRef = 98383A2D1C1AF75B00733248 /* PBXContainerItemProxy */;
			sourceTree = BUILT_PRODUCTS_DIR;
		};
		98383A3C1C1AF76400733248 /* Quick.framework */ = {
			isa = PBXReferenceProxy;
			fileType = wrapper.framework;
			path = Quick.framework;
			remoteRef = 98383A3B1C1AF76400733248 /* PBXContainerItemProxy */;
			sourceTree = BUILT_PRODUCTS_DIR;
		};
		98383A3E1C1AF76400733248 /* Quick-OSXTests.xctest */ = {
			isa = PBXReferenceProxy;
			fileType = wrapper.cfbundle;
			path = "Quick-OSXTests.xctest";
			remoteRef = 98383A3D1C1AF76400733248 /* PBXContainerItemProxy */;
			sourceTree = BUILT_PRODUCTS_DIR;
		};
		98383A401C1AF76400733248 /* QuickFocused-OSXTests.xctest */ = {
			isa = PBXReferenceProxy;
			fileType = wrapper.cfbundle;
			path = "QuickFocused-OSXTests.xctest";
			remoteRef = 98383A3F1C1AF76400733248 /* PBXContainerItemProxy */;
			sourceTree = BUILT_PRODUCTS_DIR;
		};
		98383A421C1AF76400733248 /* Quick.framework */ = {
			isa = PBXReferenceProxy;
			fileType = wrapper.framework;
			path = Quick.framework;
			remoteRef = 98383A411C1AF76400733248 /* PBXContainerItemProxy */;
			sourceTree = BUILT_PRODUCTS_DIR;
		};
		98383A441C1AF76400733248 /* Quick-iOSTests.xctest */ = {
			isa = PBXReferenceProxy;
			fileType = wrapper.cfbundle;
			path = "Quick-iOSTests.xctest";
			remoteRef = 98383A431C1AF76400733248 /* PBXContainerItemProxy */;
			sourceTree = BUILT_PRODUCTS_DIR;
		};
		98383A461C1AF76400733248 /* QuickFocused-iOSTests.xctest */ = {
			isa = PBXReferenceProxy;
			fileType = wrapper.cfbundle;
			path = "QuickFocused-iOSTests.xctest";
			remoteRef = 98383A451C1AF76400733248 /* PBXContainerItemProxy */;
			sourceTree = BUILT_PRODUCTS_DIR;
		};
		98383A481C1AF76400733248 /* Quick.framework */ = {
			isa = PBXReferenceProxy;
			fileType = wrapper.framework;
			path = Quick.framework;
			remoteRef = 98383A471C1AF76400733248 /* PBXContainerItemProxy */;
			sourceTree = BUILT_PRODUCTS_DIR;
		};
		98383A4A1C1AF76400733248 /* Quick-tvOSTests.xctest */ = {
			isa = PBXReferenceProxy;
			fileType = wrapper.cfbundle;
			path = "Quick-tvOSTests.xctest";
			remoteRef = 98383A491C1AF76400733248 /* PBXContainerItemProxy */;
			sourceTree = BUILT_PRODUCTS_DIR;
		};
		98383A4C1C1AF76400733248 /* QuickFocused-tvOSTests.xctest */ = {
			isa = PBXReferenceProxy;
			fileType = wrapper.cfbundle;
			path = "QuickFocused-tvOSTests.xctest";
			remoteRef = 98383A4B1C1AF76400733248 /* PBXContainerItemProxy */;
			sourceTree = BUILT_PRODUCTS_DIR;
		};
/* End PBXReferenceProxy section */

/* Begin PBXResourcesBuildPhase section */
		981899BA1B5FE63F00C702D0 /* Resources */ = {
			isa = PBXResourcesBuildPhase;
			buildActionMask = 2147483647;
			files = (
			);
			runOnlyForDeploymentPostprocessing = 0;
		};
		981899C31B5FE63F00C702D0 /* Resources */ = {
			isa = PBXResourcesBuildPhase;
			buildActionMask = 2147483647;
			files = (
<<<<<<< HEAD
=======
				90E70A211C14FAEF00F12C2A /* first.json in Resources */,
				9892E7B61BCA3CB100EC0D04 /* Storyboard2.storyboard in Resources */,
				CD5446FD1D84385800B13BB4 /* RelationshipReference2.storyboard in Resources */,
				CD5446FC1D84385800B13BB4 /* RelationshipReference1.storyboard in Resources */,
				90E70A421C15461600F12C2A /* second.plist in Resources */,
				90E70A691C172DB200F12C2A /* invalid.json in Resources */,
				9816503A1B6D270E00BC4222 /* Tabs.storyboard in Resources */,
				90E70A251C15398100F12C2A /* second.json in Resources */,
				986A583A1B6D031700FE710F /* Animals.storyboard in Resources */,
				90E70A3B1C15434100F12C2A /* first.plist in Resources */,
				9892E7B41BCA3CA200EC0D04 /* Storyboard1.storyboard in Resources */,
>>>>>>> 80d20f37
			);
			runOnlyForDeploymentPostprocessing = 0;
		};
		981ABE7F1B5FC9DF00294975 /* Resources */ = {
			isa = PBXResourcesBuildPhase;
			buildActionMask = 2147483647;
			files = (
			);
			runOnlyForDeploymentPostprocessing = 0;
		};
		981ABE891B5FC9DF00294975 /* Resources */ = {
			isa = PBXResourcesBuildPhase;
			buildActionMask = 2147483647;
			files = (
<<<<<<< HEAD
=======
				90E70A201C14FADE00F12C2A /* first.json in Resources */,
				90E70A411C15461600F12C2A /* second.plist in Resources */,
				90E70A681C172DB200F12C2A /* invalid.json in Resources */,
				988EEDAF1BCA082900E935F7 /* Storyboard2.storyboard in Resources */,
				98D06D491B6CB79B0081AFE0 /* Tabs.storyboard in Resources */,
				CD5446E81D84373600B13BB4 /* RelationshipReference2.storyboard in Resources */,
				CD5446E61D84373600B13BB4 /* RelationshipReference1.storyboard in Resources */,
				98D06D371B6B579F0081AFE0 /* Animals.storyboard in Resources */,
				98EA93BD1BCA48D000E9121D /* Storyboard1.storyboard in Resources */,
				90E70A3A1C15434100F12C2A /* first.plist in Resources */,
				90E70A241C15398100F12C2A /* second.json in Resources */,
				981A0D131BE5B9A80030DD85 /* AnimalPlayerViewController.storyboard in Resources */,
>>>>>>> 80d20f37
			);
			runOnlyForDeploymentPostprocessing = 0;
		};
		985010C41BBE76D400A2CCFC /* Resources */ = {
			isa = PBXResourcesBuildPhase;
			buildActionMask = 2147483647;
			files = (
			);
			runOnlyForDeploymentPostprocessing = 0;
		};
		98689C7D1BBFC7A50005C6D3 /* Resources */ = {
			isa = PBXResourcesBuildPhase;
			buildActionMask = 2147483647;
			files = (
			);
			runOnlyForDeploymentPostprocessing = 0;
		};
		98689C861BBFC7A60005C6D3 /* Resources */ = {
			isa = PBXResourcesBuildPhase;
			buildActionMask = 2147483647;
			files = (
<<<<<<< HEAD
=======
				90E70A221C14FB0000F12C2A /* first.json in Resources */,
				90E70A431C15461600F12C2A /* second.plist in Resources */,
				90E70A6A1C172DB200F12C2A /* invalid.json in Resources */,
				98A430711BCE2E5800B6B588 /* Storyboard2.storyboard in Resources */,
				98689CC41BBFD5410005C6D3 /* Tabs.storyboard in Resources */,
				CD5446E91D84373600B13BB4 /* RelationshipReference2.storyboard in Resources */,
				CD5446E71D84373600B13BB4 /* RelationshipReference1.storyboard in Resources */,
				98689CC31BBFD5410005C6D3 /* Animals.storyboard in Resources */,
				98A430701BCE2E5800B6B588 /* Storyboard1.storyboard in Resources */,
				90E70A3C1C15434100F12C2A /* first.plist in Resources */,
				90E70A261C15398100F12C2A /* second.json in Resources */,
				981A0D141BE5B9A80030DD85 /* AnimalPlayerViewController.storyboard in Resources */,
>>>>>>> 80d20f37
			);
			runOnlyForDeploymentPostprocessing = 0;
		};
/* End PBXResourcesBuildPhase section */

/* Begin PBXShellScriptBuildPhase section */
		98AEB3B11BE783DC0009F188 /* Run SwiftLint */ = {
			isa = PBXShellScriptBuildPhase;
			buildActionMask = 2147483647;
			files = (
			);
			inputPaths = (
			);
			name = "Run SwiftLint";
			outputPaths = (
			);
			runOnlyForDeploymentPostprocessing = 0;
			shellPath = /bin/sh;
			shellScript = "if [ \"${CONFIGURATION}\" = \"Debug\" ]; then\n  if which swiftlint >/dev/null; then\n    swiftlint\n  fi\nfi\n";
		};
		98AEB3B51BE7848C0009F188 /* Run SwiftLint */ = {
			isa = PBXShellScriptBuildPhase;
			buildActionMask = 2147483647;
			files = (
			);
			inputPaths = (
			);
			name = "Run SwiftLint";
			outputPaths = (
			);
			runOnlyForDeploymentPostprocessing = 0;
			shellPath = /bin/sh;
			shellScript = "if [ \"${CONFIGURATION}\" = \"Debug\" ]; then\n  if which swiftlint >/dev/null; then\n    swiftlint\n  fi\nfi\n";
		};
/* End PBXShellScriptBuildPhase section */

/* Begin PBXSourcesBuildPhase section */
		981899B71B5FE63F00C702D0 /* Sources */ = {
			isa = PBXSourcesBuildPhase;
			buildActionMask = 2147483647;
			files = (
				983B98321C06ECB2006A23D4 /* SpinLock.swift in Sources */,
				985BAFAA1B625E0F0055F998 /* ServiceEntry.swift in Sources */,
				981577F51B676BF700BF686B /* ResolutionPool.swift in Sources */,
				9880E70F1C09EE2900ED5293 /* FunctionType.swift in Sources */,
<<<<<<< HEAD
				98B012C01B82F68E00053A32 /* ResolverType.swift in Sources */,
=======
				984E8A821C319F090039943D /* SwinjectStoryboard.swift in Sources */,
				CD5447001D8439AD00B13BB4 /* SwinjectStoryboard+StoryboardReference.swift in Sources */,
				98B012C01B82F68E00053A32 /* Resolvable.swift in Sources */,
>>>>>>> 80d20f37
				90B0297A1C185B1600A6A521 /* Assembler.swift in Sources */,
				90B029761C18599200A6A521 /* AssemblyType.swift in Sources */,
				984774F11C02F25D0092A757 /* SynchronizedResolver.swift in Sources */,
				981899E51B5FFE5800C702D0 /* Container.swift in Sources */,
				98B012B91B82D67300053A32 /* Container.Arguments.swift in Sources */,
				9884E2A81B60B77400120259 /* ServiceKey.swift in Sources */,
				984BE3141CDA3FCF00BCF2AC /* _ResolverType.swift in Sources */,
				981970201B6145D600EEB942 /* ObjectScope.swift in Sources */,
				984774FB1C02F5A50092A757 /* SynchronizedResolver.Arguments.swift in Sources */,
			);
			runOnlyForDeploymentPostprocessing = 0;
		};
		981899C11B5FE63F00C702D0 /* Sources */ = {
			isa = PBXSourcesBuildPhase;
			buildActionMask = 2147483647;
			files = (
				90B029841C18670000A6A521 /* BasicAssembly.swift in Sources */,
				9855C5C61B689B7B00DADB0B /* FoodType.swift in Sources */,
				9855C5C91B689D9000DADB0B /* ServiceEntrySpec.swift in Sources */,
				984775001C034C5C0092A757 /* SynchronizedResolverSpec.swift in Sources */,
				9848611D1B6F9B7000C07072 /* ContainerSpec.Arguments.swift in Sources */,
				9878C63D1B65CA8700CBEFEF /* PersonType.swift in Sources */,
				9884E2AB1B60C51C00120259 /* ServiceKeySpec.swift in Sources */,
				90B0298C1C186D5300A6A521 /* LoadAwareAssembly.swift in Sources */,
				9855C5C31B68721800DADB0B /* ResolutionPoolSpec.swift in Sources */,
				90B029801C18666200A6A521 /* AssemblerSpec.swift in Sources */,
				9878C6391B65C9E000CBEFEF /* AnimalType.swift in Sources */,
				981899E21B5FF88800C702D0 /* ContainerSpec.swift in Sources */,
				981577F21B675B7F00BF686B /* Circularity.swift in Sources */,
				9855C5C01B686F5900DADB0B /* ContainerSpec.Circularity.swift in Sources */,
			);
			runOnlyForDeploymentPostprocessing = 0;
		};
		981ABE7C1B5FC9DF00294975 /* Sources */ = {
			isa = PBXSourcesBuildPhase;
			buildActionMask = 2147483647;
			files = (
				983B98311C06ECB2006A23D4 /* SpinLock.swift in Sources */,
				90B029791C185B1600A6A521 /* Assembler.swift in Sources */,
				9880E70E1C09EE2900ED5293 /* FunctionType.swift in Sources */,
				985BAFA91B625E0F0055F998 /* ServiceEntry.swift in Sources */,
				984774F01C02F25D0092A757 /* SynchronizedResolver.swift in Sources */,
				981577F41B676BF700BF686B /* ResolutionPool.swift in Sources */,
<<<<<<< HEAD
				98B012BF1B82F68E00053A32 /* ResolverType.swift in Sources */,
=======
				98B012BF1B82F68E00053A32 /* Resolvable.swift in Sources */,
				98F2F7731C07E789009571E6 /* Box.swift in Sources */,
				CD5446FF1D8439AD00B13BB4 /* SwinjectStoryboard+StoryboardReference.swift in Sources */,
				984E8A811C319F090039943D /* SwinjectStoryboard.swift in Sources */,
				90E70A551C16837300F12C2A /* PropertyRetrievable.swift in Sources */,
				90D409F61C14E69F009DF1B1 /* JsonPropertyLoader.swift in Sources */,
>>>>>>> 80d20f37
				981899E41B5FFE5800C702D0 /* Container.swift in Sources */,
				98B012B81B82D67300053A32 /* Container.Arguments.swift in Sources */,
				9884E2A71B60B77400120259 /* ServiceKey.swift in Sources */,
				9819701F1B6145D600EEB942 /* ObjectScope.swift in Sources */,
				984BE3131CDA3FCF00BCF2AC /* _ResolverType.swift in Sources */,
				984774FA1C02F5A50092A757 /* SynchronizedResolver.Arguments.swift in Sources */,
				90B029751C18599200A6A521 /* AssemblyType.swift in Sources */,
			);
			runOnlyForDeploymentPostprocessing = 0;
		};
		981ABE871B5FC9DF00294975 /* Sources */ = {
			isa = PBXSourcesBuildPhase;
			buildActionMask = 2147483647;
			files = (
				9855C5C51B689B7B00DADB0B /* FoodType.swift in Sources */,
				9855C5C81B689D9000DADB0B /* ServiceEntrySpec.swift in Sources */,
				9878C63C1B65CA8700CBEFEF /* PersonType.swift in Sources */,
				90B0298B1C186D5300A6A521 /* LoadAwareAssembly.swift in Sources */,
				9848611C1B6F9B7000C07072 /* ContainerSpec.Arguments.swift in Sources */,
				90B0297F1C18666200A6A521 /* AssemblerSpec.swift in Sources */,
				9884E2AA1B60C51C00120259 /* ServiceKeySpec.swift in Sources */,
				9855C5C21B68721800DADB0B /* ResolutionPoolSpec.swift in Sources */,
				984774FF1C034C5C0092A757 /* SynchronizedResolverSpec.swift in Sources */,
				9878C6381B65C9E000CBEFEF /* AnimalType.swift in Sources */,
				90B029831C18670000A6A521 /* BasicAssembly.swift in Sources */,
				981899E11B5FF88800C702D0 /* ContainerSpec.swift in Sources */,
				981577F11B675B7F00BF686B /* Circularity.swift in Sources */,
				9855C5BF1B686F5900DADB0B /* ContainerSpec.Circularity.swift in Sources */,
			);
			runOnlyForDeploymentPostprocessing = 0;
		};
		985010C11BBE76D400A2CCFC /* Sources */ = {
			isa = PBXSourcesBuildPhase;
			buildActionMask = 2147483647;
			files = (
				983B98331C06ECB2006A23D4 /* SpinLock.swift in Sources */,
				9880E7101C09EE2900ED5293 /* FunctionType.swift in Sources */,
				985011221BBE7E8900A2CCFC /* ObjectScope.swift in Sources */,
				985011251BBE7E8900A2CCFC /* ResolverType.swift in Sources */,
				9850111E1BBE7E8900A2CCFC /* Container.swift in Sources */,
				985011211BBE7E8900A2CCFC /* ResolutionPool.swift in Sources */,
				9850111F1BBE7E8900A2CCFC /* ServiceKey.swift in Sources */,
				90B0297B1C185B1600A6A521 /* Assembler.swift in Sources */,
				985011201BBE7E8900A2CCFC /* ServiceEntry.swift in Sources */,
				984BE3151CDA3FCF00BCF2AC /* _ResolverType.swift in Sources */,
				985011241BBE7E8900A2CCFC /* Container.Arguments.swift in Sources */,
				984774F21C02F25D0092A757 /* SynchronizedResolver.swift in Sources */,
				90B029771C18599200A6A521 /* AssemblyType.swift in Sources */,
				984774FC1C02F5A50092A757 /* SynchronizedResolver.Arguments.swift in Sources */,
			);
			runOnlyForDeploymentPostprocessing = 0;
		};
		98689C7A1BBFC7A50005C6D3 /* Sources */ = {
			isa = PBXSourcesBuildPhase;
			buildActionMask = 2147483647;
			files = (
				90B0297D1C185B2200A6A521 /* AssemblyType.swift in Sources */,
				983B98341C06ECB2006A23D4 /* SpinLock.swift in Sources */,
				9880E7111C09EE2900ED5293 /* FunctionType.swift in Sources */,
				98689C9D1BBFC7EB0005C6D3 /* ObjectScope.swift in Sources */,
				984774F31C02F25D0092A757 /* SynchronizedResolver.swift in Sources */,
<<<<<<< HEAD
				98689CA01BBFC7EB0005C6D3 /* ResolverType.swift in Sources */,
=======
				98689CA01BBFC7EB0005C6D3 /* Resolvable.swift in Sources */,
				CD5447021D8439AD00B13BB4 /* SwinjectStoryboard+StoryboardReference.swift in Sources */,
				984E8A841C319F090039943D /* SwinjectStoryboard.swift in Sources */,
>>>>>>> 80d20f37
				98689C991BBFC7EB0005C6D3 /* Container.swift in Sources */,
				98689C9C1BBFC7EB0005C6D3 /* ResolutionPool.swift in Sources */,
				98689C9A1BBFC7EB0005C6D3 /* ServiceKey.swift in Sources */,
				90B0297C1C185B1600A6A521 /* Assembler.swift in Sources */,
				98689C9B1BBFC7EB0005C6D3 /* ServiceEntry.swift in Sources */,
				984BE3161CDA3FCF00BCF2AC /* _ResolverType.swift in Sources */,
				98689C9F1BBFC7EB0005C6D3 /* Container.Arguments.swift in Sources */,
				984774FD1C02F5A50092A757 /* SynchronizedResolver.Arguments.swift in Sources */,
			);
			runOnlyForDeploymentPostprocessing = 0;
		};
		98689C841BBFC7A60005C6D3 /* Sources */ = {
			isa = PBXSourcesBuildPhase;
			buildActionMask = 2147483647;
			files = (
				98689CBB1BBFD5110005C6D3 /* ContainerSpec.Arguments.swift in Sources */,
				98689CBE1BBFD5110005C6D3 /* ServiceEntrySpec.swift in Sources */,
				98689CBC1BBFD5110005C6D3 /* ContainerSpec.Circularity.swift in Sources */,
				98689CB61BBFD5110005C6D3 /* PersonType.swift in Sources */,
				90B0298D1C186D5300A6A521 /* LoadAwareAssembly.swift in Sources */,
				98689CBA1BBFD5110005C6D3 /* ContainerSpec.swift in Sources */,
				90B029811C18666200A6A521 /* AssemblerSpec.swift in Sources */,
				98689CBD1BBFD5110005C6D3 /* ServiceKeySpec.swift in Sources */,
				984775011C034C5C0092A757 /* SynchronizedResolverSpec.swift in Sources */,
				98689CB81BBFD5110005C6D3 /* FoodType.swift in Sources */,
				90B029851C18670000A6A521 /* BasicAssembly.swift in Sources */,
				98689CB71BBFD5110005C6D3 /* AnimalType.swift in Sources */,
				98689CBF1BBFD5110005C6D3 /* ResolutionPoolSpec.swift in Sources */,
				98689CB91BBFD5110005C6D3 /* Circularity.swift in Sources */,
			);
			runOnlyForDeploymentPostprocessing = 0;
		};
/* End PBXSourcesBuildPhase section */

/* Begin PBXTargetDependency section */
		981899C81B5FE63F00C702D0 /* PBXTargetDependency */ = {
			isa = PBXTargetDependency;
			target = 981899BB1B5FE63F00C702D0 /* Swinject-OSX */;
			targetProxy = 981899C71B5FE63F00C702D0 /* PBXContainerItemProxy */;
		};
		981ABE8E1B5FC9DF00294975 /* PBXTargetDependency */ = {
			isa = PBXTargetDependency;
			target = 981ABE801B5FC9DF00294975 /* Swinject-iOS */;
			targetProxy = 981ABE8D1B5FC9DF00294975 /* PBXContainerItemProxy */;
		};
		98383A4E1C1AF80100733248 /* PBXTargetDependency */ = {
			isa = PBXTargetDependency;
			name = "Nimble-iOS";
			targetProxy = 98383A4D1C1AF80100733248 /* PBXContainerItemProxy */;
		};
		98383A501C1AF80100733248 /* PBXTargetDependency */ = {
			isa = PBXTargetDependency;
			name = "Quick-iOS";
			targetProxy = 98383A4F1C1AF80100733248 /* PBXContainerItemProxy */;
		};
		98383A521C1AF81800733248 /* PBXTargetDependency */ = {
			isa = PBXTargetDependency;
			name = "Nimble-OSX";
			targetProxy = 98383A511C1AF81800733248 /* PBXContainerItemProxy */;
		};
		98383A541C1AF81800733248 /* PBXTargetDependency */ = {
			isa = PBXTargetDependency;
			name = "Quick-OSX";
			targetProxy = 98383A531C1AF81800733248 /* PBXContainerItemProxy */;
		};
		98383A561C1AF82000733248 /* PBXTargetDependency */ = {
			isa = PBXTargetDependency;
			name = "Nimble-tvOS";
			targetProxy = 98383A551C1AF82000733248 /* PBXContainerItemProxy */;
		};
		98383A581C1AF82000733248 /* PBXTargetDependency */ = {
			isa = PBXTargetDependency;
			name = "Quick-tvOS";
			targetProxy = 98383A571C1AF82000733248 /* PBXContainerItemProxy */;
		};
		98689C8B1BBFC7A60005C6D3 /* PBXTargetDependency */ = {
			isa = PBXTargetDependency;
			target = 98689C7E1BBFC7A50005C6D3 /* Swinject-tvOS */;
			targetProxy = 98689C8A1BBFC7A60005C6D3 /* PBXContainerItemProxy */;
		};
/* End PBXTargetDependency section */

/* Begin XCBuildConfiguration section */
		981899CD1B5FE64000C702D0 /* Debug */ = {
			isa = XCBuildConfiguration;
			baseConfigurationReference = 98AA74591BB70CBB00E2F48A /* Mac-Framework.xcconfig */;
			buildSettings = {
				DYLIB_COMPATIBILITY_VERSION = 1;
				DYLIB_CURRENT_VERSION = 1;
				INFOPLIST_FILE = Sources/Info.plist;
				PRODUCT_BUNDLE_IDENTIFIER = "com.el-eleven.Swinject";
			};
			name = Debug;
		};
		981899CE1B5FE64000C702D0 /* Release */ = {
			isa = XCBuildConfiguration;
			baseConfigurationReference = 98AA74591BB70CBB00E2F48A /* Mac-Framework.xcconfig */;
			buildSettings = {
				DYLIB_COMPATIBILITY_VERSION = 1;
				DYLIB_CURRENT_VERSION = 1;
				INFOPLIST_FILE = Sources/Info.plist;
				PRODUCT_BUNDLE_IDENTIFIER = "com.el-eleven.Swinject";
			};
			name = Release;
		};
		981899CF1B5FE64000C702D0 /* Debug */ = {
			isa = XCBuildConfiguration;
			baseConfigurationReference = 98AA74561BB70CBB00E2F48A /* Mac-Application.xcconfig */;
			buildSettings = {
				INFOPLIST_FILE = Tests/Info.plist;
				MACOSX_DEPLOYMENT_TARGET = 10.11;
				PRODUCT_BUNDLE_IDENTIFIER = "com.el-eleven.SwinjectTests";
				PRODUCT_NAME = "$(PROJECT_NAME)Tests";
			};
			name = Debug;
		};
		981899D01B5FE64000C702D0 /* Release */ = {
			isa = XCBuildConfiguration;
			baseConfigurationReference = 98AA74561BB70CBB00E2F48A /* Mac-Application.xcconfig */;
			buildSettings = {
				INFOPLIST_FILE = Tests/Info.plist;
				MACOSX_DEPLOYMENT_TARGET = 10.11;
				PRODUCT_BUNDLE_IDENTIFIER = "com.el-eleven.SwinjectTests";
				PRODUCT_NAME = "$(PROJECT_NAME)Tests";
			};
			name = Release;
		};
		981ABE931B5FC9DF00294975 /* Debug */ = {
			isa = XCBuildConfiguration;
			baseConfigurationReference = 98AA74481BB70CBB00E2F48A /* Debug.xcconfig */;
			buildSettings = {
				CLANG_WARN_INFINITE_RECURSION = YES;
				CLANG_WARN_SUSPICIOUS_MOVE = YES;
				CURRENT_PROJECT_VERSION = 1;
				ENABLE_TESTABILITY = YES;
				GCC_NO_COMMON_BLOCKS = YES;
				GCC_WARN_UNINITIALIZED_AUTOS = YES_AGGRESSIVE;
				IPHONEOS_DEPLOYMENT_TARGET = 8.0;
				MACOSX_DEPLOYMENT_TARGET = 10.10;
				MTL_ENABLE_DEBUG_INFO = YES;
				SWIFT_VERSION = 3.0;
				TARGETED_DEVICE_FAMILY = "1,2";
				TVOS_DEPLOYMENT_TARGET = 9.0;
				VERSIONING_SYSTEM = "apple-generic";
				VERSION_INFO_PREFIX = "";
				WATCHOS_DEPLOYMENT_TARGET = 2.0;
			};
			name = Debug;
		};
		981ABE941B5FC9DF00294975 /* Release */ = {
			isa = XCBuildConfiguration;
			baseConfigurationReference = 98AA744A1BB70CBB00E2F48A /* Release.xcconfig */;
			buildSettings = {
				CLANG_WARN_INFINITE_RECURSION = YES;
				CLANG_WARN_SUSPICIOUS_MOVE = YES;
				CURRENT_PROJECT_VERSION = 1;
				GCC_NO_COMMON_BLOCKS = YES;
				GCC_WARN_UNINITIALIZED_AUTOS = YES_AGGRESSIVE;
				IPHONEOS_DEPLOYMENT_TARGET = 8.0;
				MACOSX_DEPLOYMENT_TARGET = 10.10;
				MTL_ENABLE_DEBUG_INFO = NO;
				SWIFT_VERSION = 3.0;
				TARGETED_DEVICE_FAMILY = "1,2";
				TVOS_DEPLOYMENT_TARGET = 9.0;
				VERSIONING_SYSTEM = "apple-generic";
				VERSION_INFO_PREFIX = "";
				WATCHOS_DEPLOYMENT_TARGET = 2.0;
			};
			name = Release;
		};
		981ABE961B5FC9DF00294975 /* Debug */ = {
			isa = XCBuildConfiguration;
			baseConfigurationReference = 98AA74531BB70CBB00E2F48A /* iOS-Framework.xcconfig */;
			buildSettings = {
				DYLIB_COMPATIBILITY_VERSION = 1;
				DYLIB_CURRENT_VERSION = 1;
				INFOPLIST_FILE = Sources/Info.plist;
				PRODUCT_BUNDLE_IDENTIFIER = "com.el-eleven.Swinject";
			};
			name = Debug;
		};
		981ABE971B5FC9DF00294975 /* Release */ = {
			isa = XCBuildConfiguration;
			baseConfigurationReference = 98AA74531BB70CBB00E2F48A /* iOS-Framework.xcconfig */;
			buildSettings = {
				DYLIB_COMPATIBILITY_VERSION = 1;
				DYLIB_CURRENT_VERSION = 1;
				INFOPLIST_FILE = Sources/Info.plist;
				PRODUCT_BUNDLE_IDENTIFIER = "com.el-eleven.Swinject";
			};
			name = Release;
		};
		981ABE991B5FC9DF00294975 /* Debug */ = {
			isa = XCBuildConfiguration;
			baseConfigurationReference = 98AA74511BB70CBB00E2F48A /* iOS-Application.xcconfig */;
			buildSettings = {
				INFOPLIST_FILE = Tests/Info.plist;
				IPHONEOS_DEPLOYMENT_TARGET = 9.0;
				PRODUCT_BUNDLE_IDENTIFIER = "com.el-eleven.SwinjectTests";
				PRODUCT_NAME = "$(PROJECT_NAME)Tests";
				SWIFT_VERSION = 3.0;
			};
			name = Debug;
		};
		981ABE9A1B5FC9DF00294975 /* Release */ = {
			isa = XCBuildConfiguration;
			baseConfigurationReference = 98AA74511BB70CBB00E2F48A /* iOS-Application.xcconfig */;
			buildSettings = {
				INFOPLIST_FILE = Tests/Info.plist;
				IPHONEOS_DEPLOYMENT_TARGET = 9.0;
				PRODUCT_BUNDLE_IDENTIFIER = "com.el-eleven.SwinjectTests";
				PRODUCT_NAME = "$(PROJECT_NAME)Tests";
				SWIFT_VERSION = 3.0;
			};
			name = Release;
		};
		985010CC1BBE76D400A2CCFC /* Debug */ = {
			isa = XCBuildConfiguration;
			baseConfigurationReference = 985010BF1BBE76AB00A2CCFC /* watchOS-Framework.xcconfig */;
			buildSettings = {
				DYLIB_COMPATIBILITY_VERSION = 1;
				DYLIB_CURRENT_VERSION = 1;
				INFOPLIST_FILE = Sources/Info.plist;
				PRODUCT_BUNDLE_IDENTIFIER = "com.el-eleven.Swinject";
				TARGETED_DEVICE_FAMILY = 4;
			};
			name = Debug;
		};
		985010CD1BBE76D400A2CCFC /* Release */ = {
			isa = XCBuildConfiguration;
			baseConfigurationReference = 985010BF1BBE76AB00A2CCFC /* watchOS-Framework.xcconfig */;
			buildSettings = {
				DYLIB_COMPATIBILITY_VERSION = 1;
				DYLIB_CURRENT_VERSION = 1;
				INFOPLIST_FILE = Sources/Info.plist;
				PRODUCT_BUNDLE_IDENTIFIER = "com.el-eleven.Swinject";
				TARGETED_DEVICE_FAMILY = 4;
			};
			name = Release;
		};
		98689C911BBFC7A60005C6D3 /* Debug */ = {
			isa = XCBuildConfiguration;
			baseConfigurationReference = 98689C781BBFC77F0005C6D3 /* tvOS-Framework.xcconfig */;
			buildSettings = {
				DYLIB_COMPATIBILITY_VERSION = 1;
				DYLIB_CURRENT_VERSION = 1;
				INFOPLIST_FILE = Sources/Info.plist;
				PRODUCT_BUNDLE_IDENTIFIER = "com.el-eleven.Swinject";
				TARGETED_DEVICE_FAMILY = 3;
			};
			name = Debug;
		};
		98689C921BBFC7A60005C6D3 /* Release */ = {
			isa = XCBuildConfiguration;
			baseConfigurationReference = 98689C781BBFC77F0005C6D3 /* tvOS-Framework.xcconfig */;
			buildSettings = {
				DYLIB_COMPATIBILITY_VERSION = 1;
				DYLIB_CURRENT_VERSION = 1;
				INFOPLIST_FILE = Sources/Info.plist;
				PRODUCT_BUNDLE_IDENTIFIER = "com.el-eleven.Swinject";
				TARGETED_DEVICE_FAMILY = 3;
			};
			name = Release;
		};
		98689C951BBFC7A60005C6D3 /* Debug */ = {
			isa = XCBuildConfiguration;
			baseConfigurationReference = 98689C761BBFC77F0005C6D3 /* tvOS-Application.xcconfig */;
			buildSettings = {
				INFOPLIST_FILE = Tests/Info.plist;
				PRODUCT_BUNDLE_IDENTIFIER = "com.el-eleven.SwinjectTests";
				PRODUCT_NAME = "$(PROJECT_NAME)Tests";
			};
			name = Debug;
		};
		98689C961BBFC7A60005C6D3 /* Release */ = {
			isa = XCBuildConfiguration;
			baseConfigurationReference = 98689C761BBFC77F0005C6D3 /* tvOS-Application.xcconfig */;
			buildSettings = {
				INFOPLIST_FILE = Tests/Info.plist;
				PRODUCT_BUNDLE_IDENTIFIER = "com.el-eleven.SwinjectTests";
				PRODUCT_NAME = "$(PROJECT_NAME)Tests";
			};
			name = Release;
		};
/* End XCBuildConfiguration section */

/* Begin XCConfigurationList section */
		981899D11B5FE64000C702D0 /* Build configuration list for PBXNativeTarget "Swinject-OSX" */ = {
			isa = XCConfigurationList;
			buildConfigurations = (
				981899CD1B5FE64000C702D0 /* Debug */,
				981899CE1B5FE64000C702D0 /* Release */,
			);
			defaultConfigurationIsVisible = 0;
			defaultConfigurationName = Release;
		};
		981899D21B5FE64000C702D0 /* Build configuration list for PBXNativeTarget "Swinject-OSXTests" */ = {
			isa = XCConfigurationList;
			buildConfigurations = (
				981899CF1B5FE64000C702D0 /* Debug */,
				981899D01B5FE64000C702D0 /* Release */,
			);
			defaultConfigurationIsVisible = 0;
			defaultConfigurationName = Release;
		};
		981ABE7B1B5FC9DF00294975 /* Build configuration list for PBXProject "Swinject" */ = {
			isa = XCConfigurationList;
			buildConfigurations = (
				981ABE931B5FC9DF00294975 /* Debug */,
				981ABE941B5FC9DF00294975 /* Release */,
			);
			defaultConfigurationIsVisible = 0;
			defaultConfigurationName = Release;
		};
		981ABE951B5FC9DF00294975 /* Build configuration list for PBXNativeTarget "Swinject-iOS" */ = {
			isa = XCConfigurationList;
			buildConfigurations = (
				981ABE961B5FC9DF00294975 /* Debug */,
				981ABE971B5FC9DF00294975 /* Release */,
			);
			defaultConfigurationIsVisible = 0;
			defaultConfigurationName = Release;
		};
		981ABE981B5FC9DF00294975 /* Build configuration list for PBXNativeTarget "Swinject-iOSTests" */ = {
			isa = XCConfigurationList;
			buildConfigurations = (
				981ABE991B5FC9DF00294975 /* Debug */,
				981ABE9A1B5FC9DF00294975 /* Release */,
			);
			defaultConfigurationIsVisible = 0;
			defaultConfigurationName = Release;
		};
		985010CB1BBE76D400A2CCFC /* Build configuration list for PBXNativeTarget "Swinject-watchOS" */ = {
			isa = XCConfigurationList;
			buildConfigurations = (
				985010CC1BBE76D400A2CCFC /* Debug */,
				985010CD1BBE76D400A2CCFC /* Release */,
			);
			defaultConfigurationIsVisible = 0;
			defaultConfigurationName = Release;
		};
		98689C901BBFC7A60005C6D3 /* Build configuration list for PBXNativeTarget "Swinject-tvOS" */ = {
			isa = XCConfigurationList;
			buildConfigurations = (
				98689C911BBFC7A60005C6D3 /* Debug */,
				98689C921BBFC7A60005C6D3 /* Release */,
			);
			defaultConfigurationIsVisible = 0;
			defaultConfigurationName = Release;
		};
		98689C941BBFC7A60005C6D3 /* Build configuration list for PBXNativeTarget "Swinject-tvOSTests" */ = {
			isa = XCConfigurationList;
			buildConfigurations = (
				98689C951BBFC7A60005C6D3 /* Debug */,
				98689C961BBFC7A60005C6D3 /* Release */,
			);
			defaultConfigurationIsVisible = 0;
			defaultConfigurationName = Release;
		};
/* End XCConfigurationList section */
	};
	rootObject = 981ABE781B5FC9DF00294975 /* Project object */;
}<|MERGE_RESOLUTION|>--- conflicted
+++ resolved
@@ -118,31 +118,8 @@
 		9884E2AB1B60C51C00120259 /* ServiceKeySpec.swift in Sources */ = {isa = PBXBuildFile; fileRef = 9884E2A91B60C51C00120259 /* ServiceKeySpec.swift */; };
 		98B012B81B82D67300053A32 /* Container.Arguments.swift in Sources */ = {isa = PBXBuildFile; fileRef = 98B012B71B82D67300053A32 /* Container.Arguments.swift */; };
 		98B012B91B82D67300053A32 /* Container.Arguments.swift in Sources */ = {isa = PBXBuildFile; fileRef = 98B012B71B82D67300053A32 /* Container.Arguments.swift */; };
-<<<<<<< HEAD
 		98B012BF1B82F68E00053A32 /* ResolverType.swift in Sources */ = {isa = PBXBuildFile; fileRef = 98B012BE1B82F68E00053A32 /* ResolverType.swift */; };
 		98B012C01B82F68E00053A32 /* ResolverType.swift in Sources */ = {isa = PBXBuildFile; fileRef = 98B012BE1B82F68E00053A32 /* ResolverType.swift */; };
-=======
-		98B012BF1B82F68E00053A32 /* Resolvable.swift in Sources */ = {isa = PBXBuildFile; fileRef = 98B012BE1B82F68E00053A32 /* Resolvable.swift */; };
-		98B012C01B82F68E00053A32 /* Resolvable.swift in Sources */ = {isa = PBXBuildFile; fileRef = 98B012BE1B82F68E00053A32 /* Resolvable.swift */; };
-		98D06D371B6B579F0081AFE0 /* Animals.storyboard in Resources */ = {isa = PBXBuildFile; fileRef = 98D06D361B6B579F0081AFE0 /* Animals.storyboard */; };
-		98D06D3D1B6B816C0081AFE0 /* AnimalViewController.swift in Sources */ = {isa = PBXBuildFile; fileRef = 98D06D3C1B6B816C0081AFE0 /* AnimalViewController.swift */; };
-		98D06D491B6CB79B0081AFE0 /* Tabs.storyboard in Resources */ = {isa = PBXBuildFile; fileRef = 98D06D481B6CB79B0081AFE0 /* Tabs.storyboard */; };
-		98D462781BE76D500006D45A /* ViewController1.swift in Sources */ = {isa = PBXBuildFile; fileRef = 98D462771BE76D500006D45A /* ViewController1.swift */; };
-		98EA93BD1BCA48D000E9121D /* Storyboard1.storyboard in Resources */ = {isa = PBXBuildFile; fileRef = 98EA93BC1BCA48D000E9121D /* Storyboard1.storyboard */; };
-		98F2F7731C07E789009571E6 /* Box.swift in Sources */ = {isa = PBXBuildFile; fileRef = 98F2F7721C07E788009571E6 /* Box.swift */; };
-		98F2F7741C07E789009571E6 /* Box.swift in Sources */ = {isa = PBXBuildFile; fileRef = 98F2F7721C07E788009571E6 /* Box.swift */; };
-		98F2F7751C07E789009571E6 /* Box.swift in Sources */ = {isa = PBXBuildFile; fileRef = 98F2F7721C07E788009571E6 /* Box.swift */; };
-		98F2F7761C07E789009571E6 /* Box.swift in Sources */ = {isa = PBXBuildFile; fileRef = 98F2F7721C07E788009571E6 /* Box.swift */; };
-		CD5446E61D84373600B13BB4 /* RelationshipReference1.storyboard in Resources */ = {isa = PBXBuildFile; fileRef = CD5446E41D84373600B13BB4 /* RelationshipReference1.storyboard */; };
-		CD5446E71D84373600B13BB4 /* RelationshipReference1.storyboard in Resources */ = {isa = PBXBuildFile; fileRef = CD5446E41D84373600B13BB4 /* RelationshipReference1.storyboard */; };
-		CD5446E81D84373600B13BB4 /* RelationshipReference2.storyboard in Resources */ = {isa = PBXBuildFile; fileRef = CD5446E51D84373600B13BB4 /* RelationshipReference2.storyboard */; };
-		CD5446E91D84373600B13BB4 /* RelationshipReference2.storyboard in Resources */ = {isa = PBXBuildFile; fileRef = CD5446E51D84373600B13BB4 /* RelationshipReference2.storyboard */; };
-		CD5446FC1D84385800B13BB4 /* RelationshipReference1.storyboard in Resources */ = {isa = PBXBuildFile; fileRef = CD5446FA1D84385800B13BB4 /* RelationshipReference1.storyboard */; };
-		CD5446FD1D84385800B13BB4 /* RelationshipReference2.storyboard in Resources */ = {isa = PBXBuildFile; fileRef = CD5446FB1D84385800B13BB4 /* RelationshipReference2.storyboard */; };
-		CD5446FF1D8439AD00B13BB4 /* SwinjectStoryboard+StoryboardReference.swift in Sources */ = {isa = PBXBuildFile; fileRef = CD5446FE1D8439AD00B13BB4 /* SwinjectStoryboard+StoryboardReference.swift */; };
-		CD5447001D8439AD00B13BB4 /* SwinjectStoryboard+StoryboardReference.swift in Sources */ = {isa = PBXBuildFile; fileRef = CD5446FE1D8439AD00B13BB4 /* SwinjectStoryboard+StoryboardReference.swift */; };
-		CD5447021D8439AD00B13BB4 /* SwinjectStoryboard+StoryboardReference.swift in Sources */ = {isa = PBXBuildFile; fileRef = CD5446FE1D8439AD00B13BB4 /* SwinjectStoryboard+StoryboardReference.swift */; };
->>>>>>> 80d20f37
 /* End PBXBuildFile section */
 
 /* Begin PBXContainerItemProxy section */
@@ -386,24 +363,8 @@
 		98AA745A1BB70CBB00E2F48A /* Mac-StaticLibrary.xcconfig */ = {isa = PBXFileReference; lastKnownFileType = text.xcconfig; path = "Mac-StaticLibrary.xcconfig"; sourceTree = "<group>"; };
 		98B012B71B82D67300053A32 /* Container.Arguments.swift */ = {isa = PBXFileReference; fileEncoding = 4; lastKnownFileType = sourcecode.swift; path = Container.Arguments.swift; sourceTree = "<group>"; };
 		98B012BA1B82D6A400053A32 /* Container.Arguments.erb */ = {isa = PBXFileReference; fileEncoding = 4; lastKnownFileType = text; path = Container.Arguments.erb; sourceTree = "<group>"; };
-<<<<<<< HEAD
 		98B012BE1B82F68E00053A32 /* ResolverType.swift */ = {isa = PBXFileReference; fileEncoding = 4; lastKnownFileType = sourcecode.swift; path = ResolverType.swift; sourceTree = "<group>"; };
 		98B012C11B82F70A00053A32 /* ResolverType.erb */ = {isa = PBXFileReference; lastKnownFileType = text; path = ResolverType.erb; sourceTree = "<group>"; };
-=======
-		98B012BE1B82F68E00053A32 /* Resolvable.swift */ = {isa = PBXFileReference; fileEncoding = 4; lastKnownFileType = sourcecode.swift; path = Resolvable.swift; sourceTree = "<group>"; };
-		98B012C11B82F70A00053A32 /* Resolvable.erb */ = {isa = PBXFileReference; lastKnownFileType = text; path = Resolvable.erb; sourceTree = "<group>"; };
-		98D06D361B6B579F0081AFE0 /* Animals.storyboard */ = {isa = PBXFileReference; fileEncoding = 4; lastKnownFileType = file.storyboard; path = Animals.storyboard; sourceTree = "<group>"; };
-		98D06D3C1B6B816C0081AFE0 /* AnimalViewController.swift */ = {isa = PBXFileReference; fileEncoding = 4; lastKnownFileType = sourcecode.swift; path = AnimalViewController.swift; sourceTree = "<group>"; };
-		98D06D481B6CB79B0081AFE0 /* Tabs.storyboard */ = {isa = PBXFileReference; fileEncoding = 4; lastKnownFileType = file.storyboard; path = Tabs.storyboard; sourceTree = "<group>"; };
-		98D462771BE76D500006D45A /* ViewController1.swift */ = {isa = PBXFileReference; fileEncoding = 4; lastKnownFileType = sourcecode.swift; path = ViewController1.swift; sourceTree = "<group>"; };
-		98EA93BC1BCA48D000E9121D /* Storyboard1.storyboard */ = {isa = PBXFileReference; fileEncoding = 4; lastKnownFileType = file.storyboard; path = Storyboard1.storyboard; sourceTree = "<group>"; };
-		98F2F7721C07E788009571E6 /* Box.swift */ = {isa = PBXFileReference; fileEncoding = 4; lastKnownFileType = sourcecode.swift; path = Box.swift; sourceTree = "<group>"; };
-		CD5446E41D84373600B13BB4 /* RelationshipReference1.storyboard */ = {isa = PBXFileReference; fileEncoding = 4; lastKnownFileType = file.storyboard; path = RelationshipReference1.storyboard; sourceTree = "<group>"; };
-		CD5446E51D84373600B13BB4 /* RelationshipReference2.storyboard */ = {isa = PBXFileReference; fileEncoding = 4; lastKnownFileType = file.storyboard; path = RelationshipReference2.storyboard; sourceTree = "<group>"; };
-		CD5446FA1D84385800B13BB4 /* RelationshipReference1.storyboard */ = {isa = PBXFileReference; fileEncoding = 4; lastKnownFileType = file.storyboard; path = RelationshipReference1.storyboard; sourceTree = "<group>"; };
-		CD5446FB1D84385800B13BB4 /* RelationshipReference2.storyboard */ = {isa = PBXFileReference; fileEncoding = 4; lastKnownFileType = file.storyboard; path = RelationshipReference2.storyboard; sourceTree = "<group>"; };
-		CD5446FE1D8439AD00B13BB4 /* SwinjectStoryboard+StoryboardReference.swift */ = {isa = PBXFileReference; fileEncoding = 4; lastKnownFileType = sourcecode.swift; path = "SwinjectStoryboard+StoryboardReference.swift"; sourceTree = "<group>"; };
->>>>>>> 80d20f37
 /* End PBXFileReference section */
 
 /* Begin PBXFrameworksBuildPhase section */
@@ -577,42 +538,6 @@
 			name = Products;
 			sourceTree = "<group>";
 		};
-<<<<<<< HEAD
-=======
-		984E8A781C319F090039943D /* SwinjectStoryboard */ = {
-			isa = PBXGroup;
-			children = (
-				984E8A921C31A0400039943D /* iOS-tvOS */,
-				984E8A991C31A0510039943D /* OSX */,
-				984E8A8D1C319F4A0039943D /* Container+SwinjectStoryboard.swift */,
-				984E8A7B1C319F090039943D /* SwinjectStoryboardType.swift */,
-				984E8A7A1C319F090039943D /* SwinjectStoryboard.swift */,
-				984E8A791C319F090039943D /* Storyboard+Swizzling.swift */,
-				984E8A7C1C319F090039943D /* ViewController+Swinject.swift */,
-				CD5446FE1D8439AD00B13BB4 /* SwinjectStoryboard+StoryboardReference.swift */,
-			);
-			path = SwinjectStoryboard;
-			sourceTree = "<group>";
-		};
-		984E8A921C31A0400039943D /* iOS-tvOS */ = {
-			isa = PBXGroup;
-			children = (
-				984E8A931C31A0400039943D /* _SwinjectStoryboardBase.h */,
-				984E8A941C31A0400039943D /* _SwinjectStoryboardBase.m */,
-			);
-			path = "iOS-tvOS";
-			sourceTree = "<group>";
-		};
-		984E8A991C31A0510039943D /* OSX */ = {
-			isa = PBXGroup;
-			children = (
-				984E8A9A1C31A0510039943D /* _SwinjectStoryboardBase.h */,
-				984E8A9B1C31A0510039943D /* _SwinjectStoryboardBase.m */,
-			);
-			path = OSX;
-			sourceTree = "<group>";
-		};
->>>>>>> 80d20f37
 		985010BC1BBE76AB00A2CCFC /* watchOS */ = {
 			isa = PBXGroup;
 			children = (
@@ -637,34 +562,6 @@
 			path = Carthage/Checkouts/xcconfigs/tvOS;
 			sourceTree = SOURCE_ROOT;
 		};
-<<<<<<< HEAD
-=======
-		986A58311B6D002D00FE710F /* OSX */ = {
-			isa = PBXGroup;
-			children = (
-				986A58381B6D02FB00FE710F /* Fakes */,
-				986A58361B6D02A500FE710F /* SwinjectStoryboardSpec.swift */,
-			);
-			path = OSX;
-			sourceTree = "<group>";
-		};
-		986A58381B6D02FB00FE710F /* Fakes */ = {
-			isa = PBXGroup;
-			children = (
-				981650301B6D085900BC4222 /* AnimalViewController.swift */,
-				9816502E1B6D041300BC4222 /* AnimalWindowController.swift */,
-				986A58391B6D031700FE710F /* Animals.storyboard */,
-				981650391B6D270E00BC4222 /* Tabs.storyboard */,
-				98D462771BE76D500006D45A /* ViewController1.swift */,
-				9892E7B31BCA3CA200EC0D04 /* Storyboard1.storyboard */,
-				9892E7B51BCA3CB100EC0D04 /* Storyboard2.storyboard */,
-				CD5446FA1D84385800B13BB4 /* RelationshipReference1.storyboard */,
-				CD5446FB1D84385800B13BB4 /* RelationshipReference2.storyboard */,
-			);
-			name = Fakes;
-			sourceTree = "<group>";
-		};
->>>>>>> 80d20f37
 		9878C63A1B65CA0600CBEFEF /* Fakes */ = {
 			isa = PBXGroup;
 			children = (
@@ -757,25 +654,6 @@
 			name = GeneratedCode;
 			sourceTree = "<group>";
 		};
-<<<<<<< HEAD
-=======
-		98D06D391B6B80630081AFE0 /* Fakes */ = {
-			isa = PBXGroup;
-			children = (
-				98D06D3C1B6B816C0081AFE0 /* AnimalViewController.swift */,
-				98D06D361B6B579F0081AFE0 /* Animals.storyboard */,
-				98D06D481B6CB79B0081AFE0 /* Tabs.storyboard */,
-				98EA93BC1BCA48D000E9121D /* Storyboard1.storyboard */,
-				988EEDAE1BCA082900E935F7 /* Storyboard2.storyboard */,
-				CD5446E41D84373600B13BB4 /* RelationshipReference1.storyboard */,
-				CD5446E51D84373600B13BB4 /* RelationshipReference2.storyboard */,
-				981A0D0B1BE5B91E0030DD85 /* AnimalPlayerViewController.swift */,
-				981A0D121BE5B9A80030DD85 /* AnimalPlayerViewController.storyboard */,
-			);
-			name = Fakes;
-			sourceTree = "<group>";
-		};
->>>>>>> 80d20f37
 /* End PBXGroup section */
 
 /* Begin PBXHeadersBuildPhase section */
@@ -1136,20 +1014,6 @@
 			isa = PBXResourcesBuildPhase;
 			buildActionMask = 2147483647;
 			files = (
-<<<<<<< HEAD
-=======
-				90E70A211C14FAEF00F12C2A /* first.json in Resources */,
-				9892E7B61BCA3CB100EC0D04 /* Storyboard2.storyboard in Resources */,
-				CD5446FD1D84385800B13BB4 /* RelationshipReference2.storyboard in Resources */,
-				CD5446FC1D84385800B13BB4 /* RelationshipReference1.storyboard in Resources */,
-				90E70A421C15461600F12C2A /* second.plist in Resources */,
-				90E70A691C172DB200F12C2A /* invalid.json in Resources */,
-				9816503A1B6D270E00BC4222 /* Tabs.storyboard in Resources */,
-				90E70A251C15398100F12C2A /* second.json in Resources */,
-				986A583A1B6D031700FE710F /* Animals.storyboard in Resources */,
-				90E70A3B1C15434100F12C2A /* first.plist in Resources */,
-				9892E7B41BCA3CA200EC0D04 /* Storyboard1.storyboard in Resources */,
->>>>>>> 80d20f37
 			);
 			runOnlyForDeploymentPostprocessing = 0;
 		};
@@ -1164,21 +1028,6 @@
 			isa = PBXResourcesBuildPhase;
 			buildActionMask = 2147483647;
 			files = (
-<<<<<<< HEAD
-=======
-				90E70A201C14FADE00F12C2A /* first.json in Resources */,
-				90E70A411C15461600F12C2A /* second.plist in Resources */,
-				90E70A681C172DB200F12C2A /* invalid.json in Resources */,
-				988EEDAF1BCA082900E935F7 /* Storyboard2.storyboard in Resources */,
-				98D06D491B6CB79B0081AFE0 /* Tabs.storyboard in Resources */,
-				CD5446E81D84373600B13BB4 /* RelationshipReference2.storyboard in Resources */,
-				CD5446E61D84373600B13BB4 /* RelationshipReference1.storyboard in Resources */,
-				98D06D371B6B579F0081AFE0 /* Animals.storyboard in Resources */,
-				98EA93BD1BCA48D000E9121D /* Storyboard1.storyboard in Resources */,
-				90E70A3A1C15434100F12C2A /* first.plist in Resources */,
-				90E70A241C15398100F12C2A /* second.json in Resources */,
-				981A0D131BE5B9A80030DD85 /* AnimalPlayerViewController.storyboard in Resources */,
->>>>>>> 80d20f37
 			);
 			runOnlyForDeploymentPostprocessing = 0;
 		};
@@ -1200,21 +1049,6 @@
 			isa = PBXResourcesBuildPhase;
 			buildActionMask = 2147483647;
 			files = (
-<<<<<<< HEAD
-=======
-				90E70A221C14FB0000F12C2A /* first.json in Resources */,
-				90E70A431C15461600F12C2A /* second.plist in Resources */,
-				90E70A6A1C172DB200F12C2A /* invalid.json in Resources */,
-				98A430711BCE2E5800B6B588 /* Storyboard2.storyboard in Resources */,
-				98689CC41BBFD5410005C6D3 /* Tabs.storyboard in Resources */,
-				CD5446E91D84373600B13BB4 /* RelationshipReference2.storyboard in Resources */,
-				CD5446E71D84373600B13BB4 /* RelationshipReference1.storyboard in Resources */,
-				98689CC31BBFD5410005C6D3 /* Animals.storyboard in Resources */,
-				98A430701BCE2E5800B6B588 /* Storyboard1.storyboard in Resources */,
-				90E70A3C1C15434100F12C2A /* first.plist in Resources */,
-				90E70A261C15398100F12C2A /* second.json in Resources */,
-				981A0D141BE5B9A80030DD85 /* AnimalPlayerViewController.storyboard in Resources */,
->>>>>>> 80d20f37
 			);
 			runOnlyForDeploymentPostprocessing = 0;
 		};
@@ -1260,13 +1094,7 @@
 				985BAFAA1B625E0F0055F998 /* ServiceEntry.swift in Sources */,
 				981577F51B676BF700BF686B /* ResolutionPool.swift in Sources */,
 				9880E70F1C09EE2900ED5293 /* FunctionType.swift in Sources */,
-<<<<<<< HEAD
 				98B012C01B82F68E00053A32 /* ResolverType.swift in Sources */,
-=======
-				984E8A821C319F090039943D /* SwinjectStoryboard.swift in Sources */,
-				CD5447001D8439AD00B13BB4 /* SwinjectStoryboard+StoryboardReference.swift in Sources */,
-				98B012C01B82F68E00053A32 /* Resolvable.swift in Sources */,
->>>>>>> 80d20f37
 				90B0297A1C185B1600A6A521 /* Assembler.swift in Sources */,
 				90B029761C18599200A6A521 /* AssemblyType.swift in Sources */,
 				984774F11C02F25D0092A757 /* SynchronizedResolver.swift in Sources */,
@@ -1310,16 +1138,7 @@
 				985BAFA91B625E0F0055F998 /* ServiceEntry.swift in Sources */,
 				984774F01C02F25D0092A757 /* SynchronizedResolver.swift in Sources */,
 				981577F41B676BF700BF686B /* ResolutionPool.swift in Sources */,
-<<<<<<< HEAD
 				98B012BF1B82F68E00053A32 /* ResolverType.swift in Sources */,
-=======
-				98B012BF1B82F68E00053A32 /* Resolvable.swift in Sources */,
-				98F2F7731C07E789009571E6 /* Box.swift in Sources */,
-				CD5446FF1D8439AD00B13BB4 /* SwinjectStoryboard+StoryboardReference.swift in Sources */,
-				984E8A811C319F090039943D /* SwinjectStoryboard.swift in Sources */,
-				90E70A551C16837300F12C2A /* PropertyRetrievable.swift in Sources */,
-				90D409F61C14E69F009DF1B1 /* JsonPropertyLoader.swift in Sources */,
->>>>>>> 80d20f37
 				981899E41B5FFE5800C702D0 /* Container.swift in Sources */,
 				98B012B81B82D67300053A32 /* Container.Arguments.swift in Sources */,
 				9884E2A71B60B77400120259 /* ServiceKey.swift in Sources */,
@@ -1381,13 +1200,7 @@
 				9880E7111C09EE2900ED5293 /* FunctionType.swift in Sources */,
 				98689C9D1BBFC7EB0005C6D3 /* ObjectScope.swift in Sources */,
 				984774F31C02F25D0092A757 /* SynchronizedResolver.swift in Sources */,
-<<<<<<< HEAD
 				98689CA01BBFC7EB0005C6D3 /* ResolverType.swift in Sources */,
-=======
-				98689CA01BBFC7EB0005C6D3 /* Resolvable.swift in Sources */,
-				CD5447021D8439AD00B13BB4 /* SwinjectStoryboard+StoryboardReference.swift in Sources */,
-				984E8A841C319F090039943D /* SwinjectStoryboard.swift in Sources */,
->>>>>>> 80d20f37
 				98689C991BBFC7EB0005C6D3 /* Container.swift in Sources */,
 				98689C9C1BBFC7EB0005C6D3 /* ResolutionPool.swift in Sources */,
 				98689C9A1BBFC7EB0005C6D3 /* ServiceKey.swift in Sources */,
@@ -1498,7 +1311,6 @@
 			baseConfigurationReference = 98AA74561BB70CBB00E2F48A /* Mac-Application.xcconfig */;
 			buildSettings = {
 				INFOPLIST_FILE = Tests/Info.plist;
-				MACOSX_DEPLOYMENT_TARGET = 10.11;
 				PRODUCT_BUNDLE_IDENTIFIER = "com.el-eleven.SwinjectTests";
 				PRODUCT_NAME = "$(PROJECT_NAME)Tests";
 			};
@@ -1509,7 +1321,6 @@
 			baseConfigurationReference = 98AA74561BB70CBB00E2F48A /* Mac-Application.xcconfig */;
 			buildSettings = {
 				INFOPLIST_FILE = Tests/Info.plist;
-				MACOSX_DEPLOYMENT_TARGET = 10.11;
 				PRODUCT_BUNDLE_IDENTIFIER = "com.el-eleven.SwinjectTests";
 				PRODUCT_NAME = "$(PROJECT_NAME)Tests";
 			};
@@ -1585,7 +1396,6 @@
 			baseConfigurationReference = 98AA74511BB70CBB00E2F48A /* iOS-Application.xcconfig */;
 			buildSettings = {
 				INFOPLIST_FILE = Tests/Info.plist;
-				IPHONEOS_DEPLOYMENT_TARGET = 9.0;
 				PRODUCT_BUNDLE_IDENTIFIER = "com.el-eleven.SwinjectTests";
 				PRODUCT_NAME = "$(PROJECT_NAME)Tests";
 				SWIFT_VERSION = 3.0;
@@ -1597,7 +1407,6 @@
 			baseConfigurationReference = 98AA74511BB70CBB00E2F48A /* iOS-Application.xcconfig */;
 			buildSettings = {
 				INFOPLIST_FILE = Tests/Info.plist;
-				IPHONEOS_DEPLOYMENT_TARGET = 9.0;
 				PRODUCT_BUNDLE_IDENTIFIER = "com.el-eleven.SwinjectTests";
 				PRODUCT_NAME = "$(PROJECT_NAME)Tests";
 				SWIFT_VERSION = 3.0;
