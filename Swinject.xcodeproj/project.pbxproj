// !$*UTF8*$!
{
	archiveVersion = 1;
	classes = {
	};
	objectVersion = 46;
	objects = {

/* Begin PBXBuildFile section */
		90B029751C18599200A6A521 /* Assembly.swift in Sources */ = {isa = PBXBuildFile; fileRef = 90B029741C18599200A6A521 /* Assembly.swift */; };
		90B029761C18599200A6A521 /* Assembly.swift in Sources */ = {isa = PBXBuildFile; fileRef = 90B029741C18599200A6A521 /* Assembly.swift */; };
		90B029771C18599200A6A521 /* Assembly.swift in Sources */ = {isa = PBXBuildFile; fileRef = 90B029741C18599200A6A521 /* Assembly.swift */; };
		90B029791C185B1600A6A521 /* Assembler.swift in Sources */ = {isa = PBXBuildFile; fileRef = 90B029781C185B1600A6A521 /* Assembler.swift */; };
		90B0297A1C185B1600A6A521 /* Assembler.swift in Sources */ = {isa = PBXBuildFile; fileRef = 90B029781C185B1600A6A521 /* Assembler.swift */; };
		90B0297B1C185B1600A6A521 /* Assembler.swift in Sources */ = {isa = PBXBuildFile; fileRef = 90B029781C185B1600A6A521 /* Assembler.swift */; };
		90B0297C1C185B1600A6A521 /* Assembler.swift in Sources */ = {isa = PBXBuildFile; fileRef = 90B029781C185B1600A6A521 /* Assembler.swift */; };
		90B0297D1C185B2200A6A521 /* Assembly.swift in Sources */ = {isa = PBXBuildFile; fileRef = 90B029741C18599200A6A521 /* Assembly.swift */; };
		90B0297F1C18666200A6A521 /* AssemblerSpec.swift in Sources */ = {isa = PBXBuildFile; fileRef = 90B0297E1C18666200A6A521 /* AssemblerSpec.swift */; };
		90B029801C18666200A6A521 /* AssemblerSpec.swift in Sources */ = {isa = PBXBuildFile; fileRef = 90B0297E1C18666200A6A521 /* AssemblerSpec.swift */; };
		90B029811C18666200A6A521 /* AssemblerSpec.swift in Sources */ = {isa = PBXBuildFile; fileRef = 90B0297E1C18666200A6A521 /* AssemblerSpec.swift */; };
		90B029831C18670000A6A521 /* BasicAssembly.swift in Sources */ = {isa = PBXBuildFile; fileRef = 90B029821C18670000A6A521 /* BasicAssembly.swift */; };
		90B029841C18670000A6A521 /* BasicAssembly.swift in Sources */ = {isa = PBXBuildFile; fileRef = 90B029821C18670000A6A521 /* BasicAssembly.swift */; };
		90B029851C18670000A6A521 /* BasicAssembly.swift in Sources */ = {isa = PBXBuildFile; fileRef = 90B029821C18670000A6A521 /* BasicAssembly.swift */; };
		90B0298B1C186D5300A6A521 /* LoadAwareAssembly.swift in Sources */ = {isa = PBXBuildFile; fileRef = 90B0298A1C186D5300A6A521 /* LoadAwareAssembly.swift */; };
		90B0298C1C186D5300A6A521 /* LoadAwareAssembly.swift in Sources */ = {isa = PBXBuildFile; fileRef = 90B0298A1C186D5300A6A521 /* LoadAwareAssembly.swift */; };
		90B0298D1C186D5300A6A521 /* LoadAwareAssembly.swift in Sources */ = {isa = PBXBuildFile; fileRef = 90B0298A1C186D5300A6A521 /* LoadAwareAssembly.swift */; };
		981577F11B675B7F00BF686B /* Circularity.swift in Sources */ = {isa = PBXBuildFile; fileRef = 981577F01B675B7F00BF686B /* Circularity.swift */; };
		981577F21B675B7F00BF686B /* Circularity.swift in Sources */ = {isa = PBXBuildFile; fileRef = 981577F01B675B7F00BF686B /* Circularity.swift */; };
		981899C61B5FE63F00C702D0 /* Swinject.framework in Frameworks */ = {isa = PBXBuildFile; fileRef = 981899BC1B5FE63F00C702D0 /* Swinject.framework */; };
		981899E11B5FF88800C702D0 /* ContainerSpec.swift in Sources */ = {isa = PBXBuildFile; fileRef = 981899E01B5FF88800C702D0 /* ContainerSpec.swift */; };
		981899E21B5FF88800C702D0 /* ContainerSpec.swift in Sources */ = {isa = PBXBuildFile; fileRef = 981899E01B5FF88800C702D0 /* ContainerSpec.swift */; };
		981899E41B5FFE5800C702D0 /* Container.swift in Sources */ = {isa = PBXBuildFile; fileRef = 981899E31B5FFE5800C702D0 /* Container.swift */; };
		981899E51B5FFE5800C702D0 /* Container.swift in Sources */ = {isa = PBXBuildFile; fileRef = 981899E31B5FFE5800C702D0 /* Container.swift */; };
		9819701F1B6145D600EEB942 /* ObjectScope.swift in Sources */ = {isa = PBXBuildFile; fileRef = 9819701E1B6145D600EEB942 /* ObjectScope.swift */; };
		981970201B6145D600EEB942 /* ObjectScope.swift in Sources */ = {isa = PBXBuildFile; fileRef = 9819701E1B6145D600EEB942 /* ObjectScope.swift */; };
		981A0D0F1BE5B93F0030DD85 /* AVKit.framework in Frameworks */ = {isa = PBXBuildFile; fileRef = 981A0D0E1BE5B93F0030DD85 /* AVKit.framework */; };
		981A0D111BE5B9460030DD85 /* AVKit.framework in Frameworks */ = {isa = PBXBuildFile; fileRef = 981A0D101BE5B9460030DD85 /* AVKit.framework */; };
		981ABE8C1B5FC9DF00294975 /* Swinject.framework in Frameworks */ = {isa = PBXBuildFile; fileRef = 981ABE811B5FC9DF00294975 /* Swinject.framework */; };
		983B98311C06ECB2006A23D4 /* SpinLock.swift in Sources */ = {isa = PBXBuildFile; fileRef = 983B98301C06ECB2006A23D4 /* SpinLock.swift */; };
		983B98321C06ECB2006A23D4 /* SpinLock.swift in Sources */ = {isa = PBXBuildFile; fileRef = 983B98301C06ECB2006A23D4 /* SpinLock.swift */; };
		983B98331C06ECB2006A23D4 /* SpinLock.swift in Sources */ = {isa = PBXBuildFile; fileRef = 983B98301C06ECB2006A23D4 /* SpinLock.swift */; };
		983B98341C06ECB2006A23D4 /* SpinLock.swift in Sources */ = {isa = PBXBuildFile; fileRef = 983B98301C06ECB2006A23D4 /* SpinLock.swift */; };
		984774F01C02F25D0092A757 /* SynchronizedResolver.swift in Sources */ = {isa = PBXBuildFile; fileRef = 984774EF1C02F25D0092A757 /* SynchronizedResolver.swift */; };
		984774F11C02F25D0092A757 /* SynchronizedResolver.swift in Sources */ = {isa = PBXBuildFile; fileRef = 984774EF1C02F25D0092A757 /* SynchronizedResolver.swift */; };
		984774F21C02F25D0092A757 /* SynchronizedResolver.swift in Sources */ = {isa = PBXBuildFile; fileRef = 984774EF1C02F25D0092A757 /* SynchronizedResolver.swift */; };
		984774F31C02F25D0092A757 /* SynchronizedResolver.swift in Sources */ = {isa = PBXBuildFile; fileRef = 984774EF1C02F25D0092A757 /* SynchronizedResolver.swift */; };
		984774FA1C02F5A50092A757 /* SynchronizedResolver.Arguments.swift in Sources */ = {isa = PBXBuildFile; fileRef = 984774F91C02F5A50092A757 /* SynchronizedResolver.Arguments.swift */; };
		984774FB1C02F5A50092A757 /* SynchronizedResolver.Arguments.swift in Sources */ = {isa = PBXBuildFile; fileRef = 984774F91C02F5A50092A757 /* SynchronizedResolver.Arguments.swift */; };
		984774FC1C02F5A50092A757 /* SynchronizedResolver.Arguments.swift in Sources */ = {isa = PBXBuildFile; fileRef = 984774F91C02F5A50092A757 /* SynchronizedResolver.Arguments.swift */; };
		984774FD1C02F5A50092A757 /* SynchronizedResolver.Arguments.swift in Sources */ = {isa = PBXBuildFile; fileRef = 984774F91C02F5A50092A757 /* SynchronizedResolver.Arguments.swift */; };
		984774FF1C034C5C0092A757 /* SynchronizedResolverSpec.swift in Sources */ = {isa = PBXBuildFile; fileRef = 984774FE1C034C5C0092A757 /* SynchronizedResolverSpec.swift */; };
		984775001C034C5C0092A757 /* SynchronizedResolverSpec.swift in Sources */ = {isa = PBXBuildFile; fileRef = 984774FE1C034C5C0092A757 /* SynchronizedResolverSpec.swift */; };
		984775011C034C5C0092A757 /* SynchronizedResolverSpec.swift in Sources */ = {isa = PBXBuildFile; fileRef = 984774FE1C034C5C0092A757 /* SynchronizedResolverSpec.swift */; };
		9848611C1B6F9B7000C07072 /* ContainerSpec.Arguments.swift in Sources */ = {isa = PBXBuildFile; fileRef = 9848611B1B6F9B7000C07072 /* ContainerSpec.Arguments.swift */; };
		9848611D1B6F9B7000C07072 /* ContainerSpec.Arguments.swift in Sources */ = {isa = PBXBuildFile; fileRef = 9848611B1B6F9B7000C07072 /* ContainerSpec.Arguments.swift */; };
		984BE3131CDA3FCF00BCF2AC /* _Resolver.swift in Sources */ = {isa = PBXBuildFile; fileRef = 984BE3121CDA3FCF00BCF2AC /* _Resolver.swift */; };
		984BE3141CDA3FCF00BCF2AC /* _Resolver.swift in Sources */ = {isa = PBXBuildFile; fileRef = 984BE3121CDA3FCF00BCF2AC /* _Resolver.swift */; };
		984BE3151CDA3FCF00BCF2AC /* _Resolver.swift in Sources */ = {isa = PBXBuildFile; fileRef = 984BE3121CDA3FCF00BCF2AC /* _Resolver.swift */; };
		984BE3161CDA3FCF00BCF2AC /* _Resolver.swift in Sources */ = {isa = PBXBuildFile; fileRef = 984BE3121CDA3FCF00BCF2AC /* _Resolver.swift */; };
		984E8A521C317AC90039943D /* Swinject.h in Headers */ = {isa = PBXBuildFile; fileRef = 984E8A511C317AC90039943D /* Swinject.h */; settings = {ATTRIBUTES = (Public, ); }; };
		984E8A531C317AC90039943D /* Swinject.h in Headers */ = {isa = PBXBuildFile; fileRef = 984E8A511C317AC90039943D /* Swinject.h */; settings = {ATTRIBUTES = (Public, ); }; };
		984E8A541C317AC90039943D /* Swinject.h in Headers */ = {isa = PBXBuildFile; fileRef = 984E8A511C317AC90039943D /* Swinject.h */; settings = {ATTRIBUTES = (Public, ); }; };
		984E8A551C317AC90039943D /* Swinject.h in Headers */ = {isa = PBXBuildFile; fileRef = 984E8A511C317AC90039943D /* Swinject.h */; settings = {ATTRIBUTES = (Public, ); }; };
		9850111E1BBE7E8900A2CCFC /* Container.swift in Sources */ = {isa = PBXBuildFile; fileRef = 981899E31B5FFE5800C702D0 /* Container.swift */; };
		9850111F1BBE7E8900A2CCFC /* ServiceKey.swift in Sources */ = {isa = PBXBuildFile; fileRef = 9884E2A61B60B77400120259 /* ServiceKey.swift */; };
		985011201BBE7E8900A2CCFC /* ServiceEntry.swift in Sources */ = {isa = PBXBuildFile; fileRef = 985BAFA81B625E0F0055F998 /* ServiceEntry.swift */; };
		985011221BBE7E8900A2CCFC /* ObjectScope.swift in Sources */ = {isa = PBXBuildFile; fileRef = 9819701E1B6145D600EEB942 /* ObjectScope.swift */; };
		985011241BBE7E8900A2CCFC /* Container.Arguments.swift in Sources */ = {isa = PBXBuildFile; fileRef = 98B012B71B82D67300053A32 /* Container.Arguments.swift */; };
		985011251BBE7E8900A2CCFC /* Resolver.swift in Sources */ = {isa = PBXBuildFile; fileRef = 98B012BE1B82F68E00053A32 /* Resolver.swift */; };
		9855C5BF1B686F5900DADB0B /* ContainerSpec.Circularity.swift in Sources */ = {isa = PBXBuildFile; fileRef = 9855C5BE1B686F5900DADB0B /* ContainerSpec.Circularity.swift */; };
		9855C5C01B686F5900DADB0B /* ContainerSpec.Circularity.swift in Sources */ = {isa = PBXBuildFile; fileRef = 9855C5BE1B686F5900DADB0B /* ContainerSpec.Circularity.swift */; };
		9855C5C51B689B7B00DADB0B /* Food.swift in Sources */ = {isa = PBXBuildFile; fileRef = 9855C5C41B689B7B00DADB0B /* Food.swift */; };
		9855C5C61B689B7B00DADB0B /* Food.swift in Sources */ = {isa = PBXBuildFile; fileRef = 9855C5C41B689B7B00DADB0B /* Food.swift */; };
		9855C5C81B689D9000DADB0B /* ServiceEntrySpec.swift in Sources */ = {isa = PBXBuildFile; fileRef = 9855C5C71B689D9000DADB0B /* ServiceEntrySpec.swift */; };
		9855C5C91B689D9000DADB0B /* ServiceEntrySpec.swift in Sources */ = {isa = PBXBuildFile; fileRef = 9855C5C71B689D9000DADB0B /* ServiceEntrySpec.swift */; };
		985BAFA91B625E0F0055F998 /* ServiceEntry.swift in Sources */ = {isa = PBXBuildFile; fileRef = 985BAFA81B625E0F0055F998 /* ServiceEntry.swift */; };
		985BAFAA1B625E0F0055F998 /* ServiceEntry.swift in Sources */ = {isa = PBXBuildFile; fileRef = 985BAFA81B625E0F0055F998 /* ServiceEntry.swift */; };
		98689C991BBFC7EB0005C6D3 /* Container.swift in Sources */ = {isa = PBXBuildFile; fileRef = 981899E31B5FFE5800C702D0 /* Container.swift */; };
		98689C9A1BBFC7EB0005C6D3 /* ServiceKey.swift in Sources */ = {isa = PBXBuildFile; fileRef = 9884E2A61B60B77400120259 /* ServiceKey.swift */; };
		98689C9B1BBFC7EB0005C6D3 /* ServiceEntry.swift in Sources */ = {isa = PBXBuildFile; fileRef = 985BAFA81B625E0F0055F998 /* ServiceEntry.swift */; };
		98689C9D1BBFC7EB0005C6D3 /* ObjectScope.swift in Sources */ = {isa = PBXBuildFile; fileRef = 9819701E1B6145D600EEB942 /* ObjectScope.swift */; };
		98689C9F1BBFC7EB0005C6D3 /* Container.Arguments.swift in Sources */ = {isa = PBXBuildFile; fileRef = 98B012B71B82D67300053A32 /* Container.Arguments.swift */; };
		98689CA01BBFC7EB0005C6D3 /* Resolver.swift in Sources */ = {isa = PBXBuildFile; fileRef = 98B012BE1B82F68E00053A32 /* Resolver.swift */; };
		98689CB61BBFD5110005C6D3 /* Person.swift in Sources */ = {isa = PBXBuildFile; fileRef = 9878C63B1B65CA8700CBEFEF /* Person.swift */; };
		98689CB71BBFD5110005C6D3 /* Animal.swift in Sources */ = {isa = PBXBuildFile; fileRef = 9878C6371B65C9E000CBEFEF /* Animal.swift */; };
		98689CB81BBFD5110005C6D3 /* Food.swift in Sources */ = {isa = PBXBuildFile; fileRef = 9855C5C41B689B7B00DADB0B /* Food.swift */; };
		98689CB91BBFD5110005C6D3 /* Circularity.swift in Sources */ = {isa = PBXBuildFile; fileRef = 981577F01B675B7F00BF686B /* Circularity.swift */; };
		98689CBA1BBFD5110005C6D3 /* ContainerSpec.swift in Sources */ = {isa = PBXBuildFile; fileRef = 981899E01B5FF88800C702D0 /* ContainerSpec.swift */; };
		98689CBB1BBFD5110005C6D3 /* ContainerSpec.Arguments.swift in Sources */ = {isa = PBXBuildFile; fileRef = 9848611B1B6F9B7000C07072 /* ContainerSpec.Arguments.swift */; };
		98689CBC1BBFD5110005C6D3 /* ContainerSpec.Circularity.swift in Sources */ = {isa = PBXBuildFile; fileRef = 9855C5BE1B686F5900DADB0B /* ContainerSpec.Circularity.swift */; };
		98689CBD1BBFD5110005C6D3 /* ServiceKeySpec.swift in Sources */ = {isa = PBXBuildFile; fileRef = 9884E2A91B60C51C00120259 /* ServiceKeySpec.swift */; };
		98689CBE1BBFD5110005C6D3 /* ServiceEntrySpec.swift in Sources */ = {isa = PBXBuildFile; fileRef = 9855C5C71B689D9000DADB0B /* ServiceEntrySpec.swift */; };
		98689CD51BBFDEBC0005C6D3 /* Swinject.framework in Frameworks */ = {isa = PBXBuildFile; fileRef = 98689C7F1BBFC7A50005C6D3 /* Swinject.framework */; };
		9878C6381B65C9E000CBEFEF /* Animal.swift in Sources */ = {isa = PBXBuildFile; fileRef = 9878C6371B65C9E000CBEFEF /* Animal.swift */; };
		9878C6391B65C9E000CBEFEF /* Animal.swift in Sources */ = {isa = PBXBuildFile; fileRef = 9878C6371B65C9E000CBEFEF /* Animal.swift */; };
		9878C63C1B65CA8700CBEFEF /* Person.swift in Sources */ = {isa = PBXBuildFile; fileRef = 9878C63B1B65CA8700CBEFEF /* Person.swift */; };
		9878C63D1B65CA8700CBEFEF /* Person.swift in Sources */ = {isa = PBXBuildFile; fileRef = 9878C63B1B65CA8700CBEFEF /* Person.swift */; };
		9880E70E1C09EE2900ED5293 /* FunctionType.swift in Sources */ = {isa = PBXBuildFile; fileRef = 9880E70D1C09EE2800ED5293 /* FunctionType.swift */; };
		9880E70F1C09EE2900ED5293 /* FunctionType.swift in Sources */ = {isa = PBXBuildFile; fileRef = 9880E70D1C09EE2800ED5293 /* FunctionType.swift */; };
		9880E7101C09EE2900ED5293 /* FunctionType.swift in Sources */ = {isa = PBXBuildFile; fileRef = 9880E70D1C09EE2800ED5293 /* FunctionType.swift */; };
		9880E7111C09EE2900ED5293 /* FunctionType.swift in Sources */ = {isa = PBXBuildFile; fileRef = 9880E70D1C09EE2800ED5293 /* FunctionType.swift */; };
		9884E2A71B60B77400120259 /* ServiceKey.swift in Sources */ = {isa = PBXBuildFile; fileRef = 9884E2A61B60B77400120259 /* ServiceKey.swift */; };
		9884E2A81B60B77400120259 /* ServiceKey.swift in Sources */ = {isa = PBXBuildFile; fileRef = 9884E2A61B60B77400120259 /* ServiceKey.swift */; };
		9884E2AA1B60C51C00120259 /* ServiceKeySpec.swift in Sources */ = {isa = PBXBuildFile; fileRef = 9884E2A91B60C51C00120259 /* ServiceKeySpec.swift */; };
		9884E2AB1B60C51C00120259 /* ServiceKeySpec.swift in Sources */ = {isa = PBXBuildFile; fileRef = 9884E2A91B60C51C00120259 /* ServiceKeySpec.swift */; };
		98B012B81B82D67300053A32 /* Container.Arguments.swift in Sources */ = {isa = PBXBuildFile; fileRef = 98B012B71B82D67300053A32 /* Container.Arguments.swift */; };
		98B012B91B82D67300053A32 /* Container.Arguments.swift in Sources */ = {isa = PBXBuildFile; fileRef = 98B012B71B82D67300053A32 /* Container.Arguments.swift */; };
		98B012BF1B82F68E00053A32 /* Resolver.swift in Sources */ = {isa = PBXBuildFile; fileRef = 98B012BE1B82F68E00053A32 /* Resolver.swift */; };
		98B012C01B82F68E00053A32 /* Resolver.swift in Sources */ = {isa = PBXBuildFile; fileRef = 98B012BE1B82F68E00053A32 /* Resolver.swift */; };
		98E550C31DEF066300BE6304 /* UnavailableItems.swift in Sources */ = {isa = PBXBuildFile; fileRef = 98E550C21DEF066300BE6304 /* UnavailableItems.swift */; };
		CD3B32921DD6121500B208A3 /* InstanceStorage.swift in Sources */ = {isa = PBXBuildFile; fileRef = CD3B32911DD6121500B208A3 /* InstanceStorage.swift */; };
		CD3B32931DD6123F00B208A3 /* InstanceStorage.swift in Sources */ = {isa = PBXBuildFile; fileRef = CD3B32911DD6121500B208A3 /* InstanceStorage.swift */; };
		CD3B32941DD6123F00B208A3 /* InstanceStorage.swift in Sources */ = {isa = PBXBuildFile; fileRef = CD3B32911DD6121500B208A3 /* InstanceStorage.swift */; };
		CD3B32951DD6124000B208A3 /* InstanceStorage.swift in Sources */ = {isa = PBXBuildFile; fileRef = CD3B32911DD6121500B208A3 /* InstanceStorage.swift */; };
		CD3B32971DD6126E00B208A3 /* ObjectScope.Standard.swift in Sources */ = {isa = PBXBuildFile; fileRef = CD3B32961DD6126E00B208A3 /* ObjectScope.Standard.swift */; };
		CD3B32981DD6126E00B208A3 /* ObjectScope.Standard.swift in Sources */ = {isa = PBXBuildFile; fileRef = CD3B32961DD6126E00B208A3 /* ObjectScope.Standard.swift */; };
		CD3B32991DD6126E00B208A3 /* ObjectScope.Standard.swift in Sources */ = {isa = PBXBuildFile; fileRef = CD3B32961DD6126E00B208A3 /* ObjectScope.Standard.swift */; };
		CD3B329A1DD6126E00B208A3 /* ObjectScope.Standard.swift in Sources */ = {isa = PBXBuildFile; fileRef = CD3B32961DD6126E00B208A3 /* ObjectScope.Standard.swift */; };
		CD3B329C1DD61F2400B208A3 /* ContainerSpec.CustomScope.swift in Sources */ = {isa = PBXBuildFile; fileRef = CD3B329B1DD61F2400B208A3 /* ContainerSpec.CustomScope.swift */; };
		CD3B329D1DD61F2400B208A3 /* ContainerSpec.CustomScope.swift in Sources */ = {isa = PBXBuildFile; fileRef = CD3B329B1DD61F2400B208A3 /* ContainerSpec.CustomScope.swift */; };
		CD3B329E1DD61F2400B208A3 /* ContainerSpec.CustomScope.swift in Sources */ = {isa = PBXBuildFile; fileRef = CD3B329B1DD61F2400B208A3 /* ContainerSpec.CustomScope.swift */; };
		CD3C2CDF1D98E47000863421 /* DebugHelper.swift in Sources */ = {isa = PBXBuildFile; fileRef = CD3C2CDE1D98E47000863421 /* DebugHelper.swift */; };
		CD3C2CE01D98E47000863421 /* DebugHelper.swift in Sources */ = {isa = PBXBuildFile; fileRef = CD3C2CDE1D98E47000863421 /* DebugHelper.swift */; };
		CD3C2CE11D98E47000863421 /* DebugHelper.swift in Sources */ = {isa = PBXBuildFile; fileRef = CD3C2CDE1D98E47000863421 /* DebugHelper.swift */; };
		CD3C2CE21D98E47000863421 /* DebugHelper.swift in Sources */ = {isa = PBXBuildFile; fileRef = CD3C2CDE1D98E47000863421 /* DebugHelper.swift */; };
		CD3C2CF21D98EF4A00863421 /* ContainerSpec.DebugHelper.swift in Sources */ = {isa = PBXBuildFile; fileRef = CD3C2CF11D98EF4A00863421 /* ContainerSpec.DebugHelper.swift */; };
		CD3C2CF31D98EF4A00863421 /* ContainerSpec.DebugHelper.swift in Sources */ = {isa = PBXBuildFile; fileRef = CD3C2CF11D98EF4A00863421 /* ContainerSpec.DebugHelper.swift */; };
		CD3C2CF41D98EF4A00863421 /* ContainerSpec.DebugHelper.swift in Sources */ = {isa = PBXBuildFile; fileRef = CD3C2CF11D98EF4A00863421 /* ContainerSpec.DebugHelper.swift */; };
		CD5E9A32205157E3009090F9 /* ContainerSpec.GraphCaching.swift in Sources */ = {isa = PBXBuildFile; fileRef = CD5E9A31205157E3009090F9 /* ContainerSpec.GraphCaching.swift */; };
		CD5E9A33205157E3009090F9 /* ContainerSpec.GraphCaching.swift in Sources */ = {isa = PBXBuildFile; fileRef = CD5E9A31205157E3009090F9 /* ContainerSpec.GraphCaching.swift */; };
		CD5E9A34205157E3009090F9 /* ContainerSpec.GraphCaching.swift in Sources */ = {isa = PBXBuildFile; fileRef = CD5E9A31205157E3009090F9 /* ContainerSpec.GraphCaching.swift */; };
		CD5E9A3620515898009090F9 /* GraphIdentifier.swift in Sources */ = {isa = PBXBuildFile; fileRef = CD5E9A3520515898009090F9 /* GraphIdentifier.swift */; };
		CD5E9A3720515898009090F9 /* GraphIdentifier.swift in Sources */ = {isa = PBXBuildFile; fileRef = CD5E9A3520515898009090F9 /* GraphIdentifier.swift */; };
		CD5E9A3820515898009090F9 /* GraphIdentifier.swift in Sources */ = {isa = PBXBuildFile; fileRef = CD5E9A3520515898009090F9 /* GraphIdentifier.swift */; };
		CD5E9A3920515898009090F9 /* GraphIdentifier.swift in Sources */ = {isa = PBXBuildFile; fileRef = CD5E9A3520515898009090F9 /* GraphIdentifier.swift */; };
		CD5E9A3B205158D6009090F9 /* Container.GraphCaching.swift in Sources */ = {isa = PBXBuildFile; fileRef = CD5E9A3A205158D6009090F9 /* Container.GraphCaching.swift */; };
		CD5E9A3C205158D6009090F9 /* Container.GraphCaching.swift in Sources */ = {isa = PBXBuildFile; fileRef = CD5E9A3A205158D6009090F9 /* Container.GraphCaching.swift */; };
		CD5E9A3D205158D6009090F9 /* Container.GraphCaching.swift in Sources */ = {isa = PBXBuildFile; fileRef = CD5E9A3A205158D6009090F9 /* Container.GraphCaching.swift */; };
		CD5E9A3E205158D6009090F9 /* Container.GraphCaching.swift in Sources */ = {isa = PBXBuildFile; fileRef = CD5E9A3A205158D6009090F9 /* Container.GraphCaching.swift */; };
		CD6A9F821EEFCB7A0087E851 /* ContainerSpec.CustomStringConvertible.swift in Sources */ = {isa = PBXBuildFile; fileRef = CD6A9F811EEFCB7A0087E851 /* ContainerSpec.CustomStringConvertible.swift */; };
		CD6A9F831EEFCB7A0087E851 /* ContainerSpec.CustomStringConvertible.swift in Sources */ = {isa = PBXBuildFile; fileRef = CD6A9F811EEFCB7A0087E851 /* ContainerSpec.CustomStringConvertible.swift */; };
		CD6A9F841EEFCB7A0087E851 /* ContainerSpec.CustomStringConvertible.swift in Sources */ = {isa = PBXBuildFile; fileRef = CD6A9F811EEFCB7A0087E851 /* ContainerSpec.CustomStringConvertible.swift */; };
		CD89E3472036F28300A9ED33 /* ServiceEntry.TypeForwarding.swift in Sources */ = {isa = PBXBuildFile; fileRef = CD89E3462036F28300A9ED33 /* ServiceEntry.TypeForwarding.swift */; };
		CD89E3492036F2BE00A9ED33 /* ServiceEntry.TypeForwarding.swift in Sources */ = {isa = PBXBuildFile; fileRef = CD89E3462036F28300A9ED33 /* ServiceEntry.TypeForwarding.swift */; };
		CD89E34A2036F2BF00A9ED33 /* ServiceEntry.TypeForwarding.swift in Sources */ = {isa = PBXBuildFile; fileRef = CD89E3462036F28300A9ED33 /* ServiceEntry.TypeForwarding.swift */; };
		CD89E34B2036F2C000A9ED33 /* ServiceEntry.TypeForwarding.swift in Sources */ = {isa = PBXBuildFile; fileRef = CD89E3462036F28300A9ED33 /* ServiceEntry.TypeForwarding.swift */; };
		CDBBACF61D9EAD60002F5EF9 /* Container.Logging.swift in Sources */ = {isa = PBXBuildFile; fileRef = CDBBACF51D9EAD60002F5EF9 /* Container.Logging.swift */; };
		CDBBACF71D9EAD60002F5EF9 /* Container.Logging.swift in Sources */ = {isa = PBXBuildFile; fileRef = CDBBACF51D9EAD60002F5EF9 /* Container.Logging.swift */; };
		CDBBACF81D9EAD60002F5EF9 /* Container.Logging.swift in Sources */ = {isa = PBXBuildFile; fileRef = CDBBACF51D9EAD60002F5EF9 /* Container.Logging.swift */; };
		CDBBACF91D9EAD60002F5EF9 /* Container.Logging.swift in Sources */ = {isa = PBXBuildFile; fileRef = CDBBACF51D9EAD60002F5EF9 /* Container.Logging.swift */; };
<<<<<<< HEAD
		CDC4FCF4205028B00021C60F /* Lazy.swift in Sources */ = {isa = PBXBuildFile; fileRef = CDC4FCF3205028B00021C60F /* Lazy.swift */; };
		CDC4FCF5205028B00021C60F /* Lazy.swift in Sources */ = {isa = PBXBuildFile; fileRef = CDC4FCF3205028B00021C60F /* Lazy.swift */; };
		CDC4FCF6205028B00021C60F /* Lazy.swift in Sources */ = {isa = PBXBuildFile; fileRef = CDC4FCF3205028B00021C60F /* Lazy.swift */; };
		CDC4FCF7205028B00021C60F /* Lazy.swift in Sources */ = {isa = PBXBuildFile; fileRef = CDC4FCF3205028B00021C60F /* Lazy.swift */; };
		CDC4FCFD20502A9F0021C60F /* LazySpec.swift in Sources */ = {isa = PBXBuildFile; fileRef = CDC4FCF820502A9A0021C60F /* LazySpec.swift */; };
		CDC4FCFE20502AA00021C60F /* LazySpec.swift in Sources */ = {isa = PBXBuildFile; fileRef = CDC4FCF820502A9A0021C60F /* LazySpec.swift */; };
		CDC4FCFF20502AA10021C60F /* LazySpec.swift in Sources */ = {isa = PBXBuildFile; fileRef = CDC4FCF820502A9A0021C60F /* LazySpec.swift */; };
		CDC4FD0120502B5C0021C60F /* Container.Lazy.swift in Sources */ = {isa = PBXBuildFile; fileRef = CDC4FD0020502B5C0021C60F /* Container.Lazy.swift */; };
		CDC4FD0220502B5C0021C60F /* Container.Lazy.swift in Sources */ = {isa = PBXBuildFile; fileRef = CDC4FD0020502B5C0021C60F /* Container.Lazy.swift */; };
		CDC4FD0320502B5C0021C60F /* Container.Lazy.swift in Sources */ = {isa = PBXBuildFile; fileRef = CDC4FD0020502B5C0021C60F /* Container.Lazy.swift */; };
		CDC4FD0420502B5C0021C60F /* Container.Lazy.swift in Sources */ = {isa = PBXBuildFile; fileRef = CDC4FD0020502B5C0021C60F /* Container.Lazy.swift */; };
=======
		CDBD0E682035EDF20030F566 /* ContainerSpec.TypeForwarding.swift in Sources */ = {isa = PBXBuildFile; fileRef = CDBD0E672035EDF20030F566 /* ContainerSpec.TypeForwarding.swift */; };
		CDBD0E692035EDF20030F566 /* ContainerSpec.TypeForwarding.swift in Sources */ = {isa = PBXBuildFile; fileRef = CDBD0E672035EDF20030F566 /* ContainerSpec.TypeForwarding.swift */; };
		CDBD0E6A2035EDF20030F566 /* ContainerSpec.TypeForwarding.swift in Sources */ = {isa = PBXBuildFile; fileRef = CDBD0E672035EDF20030F566 /* ContainerSpec.TypeForwarding.swift */; };
		CDBD0E6F2035EEBF0030F566 /* Container.TypeForwarding.swift in Sources */ = {isa = PBXBuildFile; fileRef = CDBD0E6B2035EEBB0030F566 /* Container.TypeForwarding.swift */; };
		CDBD0E702035EEC00030F566 /* Container.TypeForwarding.swift in Sources */ = {isa = PBXBuildFile; fileRef = CDBD0E6B2035EEBB0030F566 /* Container.TypeForwarding.swift */; };
		CDBD0E712035EEC20030F566 /* Container.TypeForwarding.swift in Sources */ = {isa = PBXBuildFile; fileRef = CDBD0E6B2035EEBB0030F566 /* Container.TypeForwarding.swift */; };
		CDBD0E722035EEC20030F566 /* Container.TypeForwarding.swift in Sources */ = {isa = PBXBuildFile; fileRef = CDBD0E6B2035EEBB0030F566 /* Container.TypeForwarding.swift */; };
>>>>>>> d7d5a4be
		CDD44AD71DEEED1000916595 /* WeakStorageSpec.swift in Sources */ = {isa = PBXBuildFile; fileRef = CDD44AD61DEEED1000916595 /* WeakStorageSpec.swift */; };
		CDD44AD81DEEED1000916595 /* WeakStorageSpec.swift in Sources */ = {isa = PBXBuildFile; fileRef = CDD44AD61DEEED1000916595 /* WeakStorageSpec.swift */; };
		CDD44AD91DEEED1000916595 /* WeakStorageSpec.swift in Sources */ = {isa = PBXBuildFile; fileRef = CDD44AD61DEEED1000916595 /* WeakStorageSpec.swift */; };
		FF15F7831EDCE81B00F96686 /* Nimble.framework in Frameworks */ = {isa = PBXBuildFile; fileRef = FF15F77F1EDCE81600F96686 /* Nimble.framework */; };
		FF15F7841EDCE81B00F96686 /* Quick.framework in Frameworks */ = {isa = PBXBuildFile; fileRef = FF15F7801EDCE81600F96686 /* Quick.framework */; };
		FF15F7871EDCE82600F96686 /* Nimble.framework in Frameworks */ = {isa = PBXBuildFile; fileRef = FF15F7851EDCE82600F96686 /* Nimble.framework */; };
		FF15F7881EDCE82600F96686 /* Quick.framework in Frameworks */ = {isa = PBXBuildFile; fileRef = FF15F7861EDCE82600F96686 /* Quick.framework */; };
		FF15F78B1EDCE83100F96686 /* Nimble.framework in Frameworks */ = {isa = PBXBuildFile; fileRef = FF15F7891EDCE83100F96686 /* Nimble.framework */; };
		FF15F78C1EDCE83100F96686 /* Quick.framework in Frameworks */ = {isa = PBXBuildFile; fileRef = FF15F78A1EDCE83100F96686 /* Quick.framework */; };
		FF15F7901EDD99DB00F96686 /* Nimble.framework in CopyFiles */ = {isa = PBXBuildFile; fileRef = FF15F77F1EDCE81600F96686 /* Nimble.framework */; settings = {ATTRIBUTES = (CodeSignOnCopy, RemoveHeadersOnCopy, ); }; };
		FF15F7911EDD99DB00F96686 /* Quick.framework in CopyFiles */ = {isa = PBXBuildFile; fileRef = FF15F7801EDCE81600F96686 /* Quick.framework */; settings = {ATTRIBUTES = (CodeSignOnCopy, RemoveHeadersOnCopy, ); }; };
		FF15F7961EDD9A1900F96686 /* Nimble.framework in CopyFiles */ = {isa = PBXBuildFile; fileRef = FF15F7851EDCE82600F96686 /* Nimble.framework */; settings = {ATTRIBUTES = (CodeSignOnCopy, RemoveHeadersOnCopy, ); }; };
		FF15F7971EDD9A1900F96686 /* Quick.framework in CopyFiles */ = {isa = PBXBuildFile; fileRef = FF15F7861EDCE82600F96686 /* Quick.framework */; settings = {ATTRIBUTES = (CodeSignOnCopy, RemoveHeadersOnCopy, ); }; };
		FF15F7991EDD9A2B00F96686 /* Nimble.framework in CopyFiles */ = {isa = PBXBuildFile; fileRef = FF15F7891EDCE83100F96686 /* Nimble.framework */; settings = {ATTRIBUTES = (CodeSignOnCopy, RemoveHeadersOnCopy, ); }; };
		FF15F79A1EDD9A2B00F96686 /* Quick.framework in CopyFiles */ = {isa = PBXBuildFile; fileRef = FF15F78A1EDCE83100F96686 /* Quick.framework */; settings = {ATTRIBUTES = (CodeSignOnCopy, RemoveHeadersOnCopy, ); }; };
/* End PBXBuildFile section */

/* Begin PBXContainerItemProxy section */
		981899C71B5FE63F00C702D0 /* PBXContainerItemProxy */ = {
			isa = PBXContainerItemProxy;
			containerPortal = 981ABE781B5FC9DF00294975 /* Project object */;
			proxyType = 1;
			remoteGlobalIDString = 981899BB1B5FE63F00C702D0;
			remoteInfo = "Swinject-OSX";
		};
		981ABE8D1B5FC9DF00294975 /* PBXContainerItemProxy */ = {
			isa = PBXContainerItemProxy;
			containerPortal = 981ABE781B5FC9DF00294975 /* Project object */;
			proxyType = 1;
			remoteGlobalIDString = 981ABE801B5FC9DF00294975;
			remoteInfo = Swinject;
		};
		98689C8A1BBFC7A60005C6D3 /* PBXContainerItemProxy */ = {
			isa = PBXContainerItemProxy;
			containerPortal = 981ABE781B5FC9DF00294975 /* Project object */;
			proxyType = 1;
			remoteGlobalIDString = 98689C7E1BBFC7A50005C6D3;
			remoteInfo = "Swinject-tvOS";
		};
/* End PBXContainerItemProxy section */

/* Begin PBXCopyFilesBuildPhase section */
		FF15F78F1EDD99B500F96686 /* CopyFiles */ = {
			isa = PBXCopyFilesBuildPhase;
			buildActionMask = 2147483647;
			dstPath = "";
			dstSubfolderSpec = 10;
			files = (
				FF15F7901EDD99DB00F96686 /* Nimble.framework in CopyFiles */,
				FF15F7911EDD99DB00F96686 /* Quick.framework in CopyFiles */,
			);
			runOnlyForDeploymentPostprocessing = 0;
		};
		FF15F7951EDD9A0B00F96686 /* CopyFiles */ = {
			isa = PBXCopyFilesBuildPhase;
			buildActionMask = 2147483647;
			dstPath = "";
			dstSubfolderSpec = 10;
			files = (
				FF15F7961EDD9A1900F96686 /* Nimble.framework in CopyFiles */,
				FF15F7971EDD9A1900F96686 /* Quick.framework in CopyFiles */,
			);
			runOnlyForDeploymentPostprocessing = 0;
		};
		FF15F7981EDD9A1F00F96686 /* CopyFiles */ = {
			isa = PBXCopyFilesBuildPhase;
			buildActionMask = 2147483647;
			dstPath = "";
			dstSubfolderSpec = 10;
			files = (
				FF15F7991EDD9A2B00F96686 /* Nimble.framework in CopyFiles */,
				FF15F79A1EDD9A2B00F96686 /* Quick.framework in CopyFiles */,
			);
			runOnlyForDeploymentPostprocessing = 0;
		};
/* End PBXCopyFilesBuildPhase section */

/* Begin PBXFileReference section */
		90B029741C18599200A6A521 /* Assembly.swift */ = {isa = PBXFileReference; fileEncoding = 4; lastKnownFileType = sourcecode.swift; path = Assembly.swift; sourceTree = "<group>"; };
		90B029781C185B1600A6A521 /* Assembler.swift */ = {isa = PBXFileReference; fileEncoding = 4; lastKnownFileType = sourcecode.swift; path = Assembler.swift; sourceTree = "<group>"; };
		90B0297E1C18666200A6A521 /* AssemblerSpec.swift */ = {isa = PBXFileReference; fileEncoding = 4; lastKnownFileType = sourcecode.swift; path = AssemblerSpec.swift; sourceTree = "<group>"; };
		90B029821C18670000A6A521 /* BasicAssembly.swift */ = {isa = PBXFileReference; fileEncoding = 4; lastKnownFileType = sourcecode.swift; path = BasicAssembly.swift; sourceTree = "<group>"; };
		90B0298A1C186D5300A6A521 /* LoadAwareAssembly.swift */ = {isa = PBXFileReference; fileEncoding = 4; lastKnownFileType = sourcecode.swift; lineEnding = 0; path = LoadAwareAssembly.swift; sourceTree = "<group>"; xcLanguageSpecificationIdentifier = xcode.lang.swift; };
		981577F01B675B7F00BF686B /* Circularity.swift */ = {isa = PBXFileReference; fileEncoding = 4; lastKnownFileType = sourcecode.swift; path = Circularity.swift; sourceTree = "<group>"; };
		981899BC1B5FE63F00C702D0 /* Swinject.framework */ = {isa = PBXFileReference; explicitFileType = wrapper.framework; includeInIndex = 0; path = Swinject.framework; sourceTree = BUILT_PRODUCTS_DIR; };
		981899C51B5FE63F00C702D0 /* SwinjectTests.xctest */ = {isa = PBXFileReference; explicitFileType = wrapper.cfbundle; includeInIndex = 0; path = SwinjectTests.xctest; sourceTree = BUILT_PRODUCTS_DIR; };
		981899E01B5FF88800C702D0 /* ContainerSpec.swift */ = {isa = PBXFileReference; fileEncoding = 4; lastKnownFileType = sourcecode.swift; path = ContainerSpec.swift; sourceTree = "<group>"; };
		981899E31B5FFE5800C702D0 /* Container.swift */ = {isa = PBXFileReference; fileEncoding = 4; lastKnownFileType = sourcecode.swift; path = Container.swift; sourceTree = "<group>"; };
		9819701E1B6145D600EEB942 /* ObjectScope.swift */ = {isa = PBXFileReference; fileEncoding = 4; lastKnownFileType = sourcecode.swift; path = ObjectScope.swift; sourceTree = "<group>"; };
		981A0D0E1BE5B93F0030DD85 /* AVKit.framework */ = {isa = PBXFileReference; lastKnownFileType = wrapper.framework; name = AVKit.framework; path = Platforms/iPhoneOS.platform/Developer/SDKs/iPhoneOS9.1.sdk/System/Library/Frameworks/AVKit.framework; sourceTree = DEVELOPER_DIR; };
		981A0D101BE5B9460030DD85 /* AVKit.framework */ = {isa = PBXFileReference; lastKnownFileType = wrapper.framework; name = AVKit.framework; path = Platforms/AppleTVOS.platform/Developer/SDKs/AppleTVOS9.0.sdk/System/Library/Frameworks/AVKit.framework; sourceTree = DEVELOPER_DIR; };
		981ABE811B5FC9DF00294975 /* Swinject.framework */ = {isa = PBXFileReference; explicitFileType = wrapper.framework; includeInIndex = 0; path = Swinject.framework; sourceTree = BUILT_PRODUCTS_DIR; };
		981ABE861B5FC9DF00294975 /* Info.plist */ = {isa = PBXFileReference; lastKnownFileType = text.plist.xml; path = Info.plist; sourceTree = "<group>"; };
		981ABE8B1B5FC9DF00294975 /* SwinjectTests.xctest */ = {isa = PBXFileReference; explicitFileType = wrapper.cfbundle; includeInIndex = 0; path = SwinjectTests.xctest; sourceTree = BUILT_PRODUCTS_DIR; };
		981ABE921B5FC9DF00294975 /* Info.plist */ = {isa = PBXFileReference; lastKnownFileType = text.plist.xml; path = Info.plist; sourceTree = "<group>"; };
		983B98301C06ECB2006A23D4 /* SpinLock.swift */ = {isa = PBXFileReference; fileEncoding = 4; lastKnownFileType = sourcecode.swift; path = SpinLock.swift; sourceTree = "<group>"; };
		984774EF1C02F25D0092A757 /* SynchronizedResolver.swift */ = {isa = PBXFileReference; fileEncoding = 4; lastKnownFileType = sourcecode.swift; path = SynchronizedResolver.swift; sourceTree = "<group>"; };
		984774F41C02F4EA0092A757 /* SynchronizedResolver.Arguments.erb */ = {isa = PBXFileReference; fileEncoding = 4; lastKnownFileType = text; path = SynchronizedResolver.Arguments.erb; sourceTree = "<group>"; };
		984774F91C02F5A50092A757 /* SynchronizedResolver.Arguments.swift */ = {isa = PBXFileReference; fileEncoding = 4; lastKnownFileType = sourcecode.swift; path = SynchronizedResolver.Arguments.swift; sourceTree = "<group>"; };
		984774FE1C034C5C0092A757 /* SynchronizedResolverSpec.swift */ = {isa = PBXFileReference; fileEncoding = 4; lastKnownFileType = sourcecode.swift; path = SynchronizedResolverSpec.swift; sourceTree = "<group>"; };
		9848611A1B6F21EC00C07072 /* Sample-iOS.playground */ = {isa = PBXFileReference; lastKnownFileType = file.playground; path = "Sample-iOS.playground"; sourceTree = "<group>"; xcLanguageSpecificationIdentifier = xcode.lang.swift; };
		9848611B1B6F9B7000C07072 /* ContainerSpec.Arguments.swift */ = {isa = PBXFileReference; fileEncoding = 4; lastKnownFileType = sourcecode.swift; path = ContainerSpec.Arguments.swift; sourceTree = "<group>"; };
		984BE3121CDA3FCF00BCF2AC /* _Resolver.swift */ = {isa = PBXFileReference; fileEncoding = 4; lastKnownFileType = sourcecode.swift; path = _Resolver.swift; sourceTree = "<group>"; };
		984E8A511C317AC90039943D /* Swinject.h */ = {isa = PBXFileReference; fileEncoding = 4; lastKnownFileType = sourcecode.c.h; path = Swinject.h; sourceTree = "<group>"; };
		985010BD1BBE76AB00A2CCFC /* watchOS-Application.xcconfig */ = {isa = PBXFileReference; lastKnownFileType = text.xcconfig; path = "watchOS-Application.xcconfig"; sourceTree = "<group>"; };
		985010BE1BBE76AB00A2CCFC /* watchOS-Base.xcconfig */ = {isa = PBXFileReference; lastKnownFileType = text.xcconfig; path = "watchOS-Base.xcconfig"; sourceTree = "<group>"; };
		985010BF1BBE76AB00A2CCFC /* watchOS-Framework.xcconfig */ = {isa = PBXFileReference; lastKnownFileType = text.xcconfig; path = "watchOS-Framework.xcconfig"; sourceTree = "<group>"; };
		985010C01BBE76AB00A2CCFC /* watchOS-StaticLibrary.xcconfig */ = {isa = PBXFileReference; lastKnownFileType = text.xcconfig; path = "watchOS-StaticLibrary.xcconfig"; sourceTree = "<group>"; };
		985010C61BBE76D400A2CCFC /* Swinject.framework */ = {isa = PBXFileReference; explicitFileType = wrapper.framework; includeInIndex = 0; path = Swinject.framework; sourceTree = BUILT_PRODUCTS_DIR; };
		9855C5BE1B686F5900DADB0B /* ContainerSpec.Circularity.swift */ = {isa = PBXFileReference; fileEncoding = 4; lastKnownFileType = sourcecode.swift; path = ContainerSpec.Circularity.swift; sourceTree = "<group>"; };
		9855C5C41B689B7B00DADB0B /* Food.swift */ = {isa = PBXFileReference; fileEncoding = 4; lastKnownFileType = sourcecode.swift; path = Food.swift; sourceTree = "<group>"; };
		9855C5C71B689D9000DADB0B /* ServiceEntrySpec.swift */ = {isa = PBXFileReference; fileEncoding = 4; lastKnownFileType = sourcecode.swift; path = ServiceEntrySpec.swift; sourceTree = "<group>"; };
		985BAFA81B625E0F0055F998 /* ServiceEntry.swift */ = {isa = PBXFileReference; fileEncoding = 4; lastKnownFileType = sourcecode.swift; path = ServiceEntry.swift; sourceTree = "<group>"; };
		98689C761BBFC77F0005C6D3 /* tvOS-Application.xcconfig */ = {isa = PBXFileReference; lastKnownFileType = text.xcconfig; path = "tvOS-Application.xcconfig"; sourceTree = "<group>"; };
		98689C771BBFC77F0005C6D3 /* tvOS-Base.xcconfig */ = {isa = PBXFileReference; lastKnownFileType = text.xcconfig; path = "tvOS-Base.xcconfig"; sourceTree = "<group>"; };
		98689C781BBFC77F0005C6D3 /* tvOS-Framework.xcconfig */ = {isa = PBXFileReference; lastKnownFileType = text.xcconfig; path = "tvOS-Framework.xcconfig"; sourceTree = "<group>"; };
		98689C791BBFC77F0005C6D3 /* tvOS-StaticLibrary.xcconfig */ = {isa = PBXFileReference; lastKnownFileType = text.xcconfig; path = "tvOS-StaticLibrary.xcconfig"; sourceTree = "<group>"; };
		98689C7F1BBFC7A50005C6D3 /* Swinject.framework */ = {isa = PBXFileReference; explicitFileType = wrapper.framework; includeInIndex = 0; path = Swinject.framework; sourceTree = BUILT_PRODUCTS_DIR; };
		98689C881BBFC7A60005C6D3 /* SwinjectTests.xctest */ = {isa = PBXFileReference; explicitFileType = wrapper.cfbundle; includeInIndex = 0; path = SwinjectTests.xctest; sourceTree = BUILT_PRODUCTS_DIR; };
		9878C6371B65C9E000CBEFEF /* Animal.swift */ = {isa = PBXFileReference; fileEncoding = 4; lastKnownFileType = sourcecode.swift; path = Animal.swift; sourceTree = "<group>"; };
		9878C63B1B65CA8700CBEFEF /* Person.swift */ = {isa = PBXFileReference; fileEncoding = 4; lastKnownFileType = sourcecode.swift; path = Person.swift; sourceTree = "<group>"; };
		9880E70D1C09EE2800ED5293 /* FunctionType.swift */ = {isa = PBXFileReference; fileEncoding = 4; lastKnownFileType = sourcecode.swift; path = FunctionType.swift; sourceTree = "<group>"; };
		9884E2A61B60B77400120259 /* ServiceKey.swift */ = {isa = PBXFileReference; fileEncoding = 4; lastKnownFileType = sourcecode.swift; path = ServiceKey.swift; sourceTree = "<group>"; };
		9884E2A91B60C51C00120259 /* ServiceKeySpec.swift */ = {isa = PBXFileReference; fileEncoding = 4; lastKnownFileType = sourcecode.swift; path = ServiceKeySpec.swift; sourceTree = "<group>"; };
		98AA74461BB70CBB00E2F48A /* Common.xcconfig */ = {isa = PBXFileReference; lastKnownFileType = text.xcconfig; path = Common.xcconfig; sourceTree = "<group>"; };
		98AA74481BB70CBB00E2F48A /* Debug.xcconfig */ = {isa = PBXFileReference; lastKnownFileType = text.xcconfig; path = Debug.xcconfig; sourceTree = "<group>"; };
		98AA74491BB70CBB00E2F48A /* Profile.xcconfig */ = {isa = PBXFileReference; lastKnownFileType = text.xcconfig; path = Profile.xcconfig; sourceTree = "<group>"; };
		98AA744A1BB70CBB00E2F48A /* Release.xcconfig */ = {isa = PBXFileReference; lastKnownFileType = text.xcconfig; path = Release.xcconfig; sourceTree = "<group>"; };
		98AA744B1BB70CBB00E2F48A /* Test.xcconfig */ = {isa = PBXFileReference; lastKnownFileType = text.xcconfig; path = Test.xcconfig; sourceTree = "<group>"; };
		98AA744D1BB70CBB00E2F48A /* Application.xcconfig */ = {isa = PBXFileReference; lastKnownFileType = text.xcconfig; path = Application.xcconfig; sourceTree = "<group>"; };
		98AA744E1BB70CBB00E2F48A /* Framework.xcconfig */ = {isa = PBXFileReference; lastKnownFileType = text.xcconfig; path = Framework.xcconfig; sourceTree = "<group>"; };
		98AA744F1BB70CBB00E2F48A /* StaticLibrary.xcconfig */ = {isa = PBXFileReference; lastKnownFileType = text.xcconfig; path = StaticLibrary.xcconfig; sourceTree = "<group>"; };
		98AA74511BB70CBB00E2F48A /* iOS-Application.xcconfig */ = {isa = PBXFileReference; lastKnownFileType = text.xcconfig; path = "iOS-Application.xcconfig"; sourceTree = "<group>"; };
		98AA74521BB70CBB00E2F48A /* iOS-Base.xcconfig */ = {isa = PBXFileReference; lastKnownFileType = text.xcconfig; path = "iOS-Base.xcconfig"; sourceTree = "<group>"; };
		98AA74531BB70CBB00E2F48A /* iOS-Framework.xcconfig */ = {isa = PBXFileReference; lastKnownFileType = text.xcconfig; path = "iOS-Framework.xcconfig"; sourceTree = "<group>"; };
		98AA74541BB70CBB00E2F48A /* iOS-StaticLibrary.xcconfig */ = {isa = PBXFileReference; lastKnownFileType = text.xcconfig; path = "iOS-StaticLibrary.xcconfig"; sourceTree = "<group>"; };
		98AA74561BB70CBB00E2F48A /* Mac-Application.xcconfig */ = {isa = PBXFileReference; lastKnownFileType = text.xcconfig; path = "Mac-Application.xcconfig"; sourceTree = "<group>"; };
		98AA74571BB70CBB00E2F48A /* Mac-Base.xcconfig */ = {isa = PBXFileReference; lastKnownFileType = text.xcconfig; path = "Mac-Base.xcconfig"; sourceTree = "<group>"; };
		98AA74581BB70CBB00E2F48A /* Mac-DynamicLibrary.xcconfig */ = {isa = PBXFileReference; lastKnownFileType = text.xcconfig; path = "Mac-DynamicLibrary.xcconfig"; sourceTree = "<group>"; };
		98AA74591BB70CBB00E2F48A /* Mac-Framework.xcconfig */ = {isa = PBXFileReference; lastKnownFileType = text.xcconfig; path = "Mac-Framework.xcconfig"; sourceTree = "<group>"; };
		98AA745A1BB70CBB00E2F48A /* Mac-StaticLibrary.xcconfig */ = {isa = PBXFileReference; lastKnownFileType = text.xcconfig; path = "Mac-StaticLibrary.xcconfig"; sourceTree = "<group>"; };
		98B012B71B82D67300053A32 /* Container.Arguments.swift */ = {isa = PBXFileReference; fileEncoding = 4; lastKnownFileType = sourcecode.swift; path = Container.Arguments.swift; sourceTree = "<group>"; };
		98B012BA1B82D6A400053A32 /* Container.Arguments.erb */ = {isa = PBXFileReference; fileEncoding = 4; lastKnownFileType = text; path = Container.Arguments.erb; sourceTree = "<group>"; };
		98B012BE1B82F68E00053A32 /* Resolver.swift */ = {isa = PBXFileReference; fileEncoding = 4; lastKnownFileType = sourcecode.swift; path = Resolver.swift; sourceTree = "<group>"; };
		98B012C11B82F70A00053A32 /* Resolver.erb */ = {isa = PBXFileReference; lastKnownFileType = text; path = Resolver.erb; sourceTree = "<group>"; };
		98E550C21DEF066300BE6304 /* UnavailableItems.swift */ = {isa = PBXFileReference; fileEncoding = 4; lastKnownFileType = sourcecode.swift; path = UnavailableItems.swift; sourceTree = "<group>"; };
		CD3B32911DD6121500B208A3 /* InstanceStorage.swift */ = {isa = PBXFileReference; fileEncoding = 4; lastKnownFileType = sourcecode.swift; path = InstanceStorage.swift; sourceTree = "<group>"; };
		CD3B32961DD6126E00B208A3 /* ObjectScope.Standard.swift */ = {isa = PBXFileReference; fileEncoding = 4; lastKnownFileType = sourcecode.swift; path = ObjectScope.Standard.swift; sourceTree = "<group>"; };
		CD3B329B1DD61F2400B208A3 /* ContainerSpec.CustomScope.swift */ = {isa = PBXFileReference; fileEncoding = 4; lastKnownFileType = sourcecode.swift; path = ContainerSpec.CustomScope.swift; sourceTree = "<group>"; };
		CD3C2CDE1D98E47000863421 /* DebugHelper.swift */ = {isa = PBXFileReference; fileEncoding = 4; lastKnownFileType = sourcecode.swift; path = DebugHelper.swift; sourceTree = "<group>"; };
		CD3C2CF11D98EF4A00863421 /* ContainerSpec.DebugHelper.swift */ = {isa = PBXFileReference; fileEncoding = 4; lastKnownFileType = sourcecode.swift; path = ContainerSpec.DebugHelper.swift; sourceTree = "<group>"; };
		CD5E9A31205157E3009090F9 /* ContainerSpec.GraphCaching.swift */ = {isa = PBXFileReference; lastKnownFileType = sourcecode.swift; path = ContainerSpec.GraphCaching.swift; sourceTree = "<group>"; };
		CD5E9A3520515898009090F9 /* GraphIdentifier.swift */ = {isa = PBXFileReference; lastKnownFileType = sourcecode.swift; path = GraphIdentifier.swift; sourceTree = "<group>"; };
		CD5E9A3A205158D6009090F9 /* Container.GraphCaching.swift */ = {isa = PBXFileReference; lastKnownFileType = sourcecode.swift; path = Container.GraphCaching.swift; sourceTree = "<group>"; };
		CD6A9F811EEFCB7A0087E851 /* ContainerSpec.CustomStringConvertible.swift */ = {isa = PBXFileReference; fileEncoding = 4; lastKnownFileType = sourcecode.swift; path = ContainerSpec.CustomStringConvertible.swift; sourceTree = "<group>"; };
		CD89E3462036F28300A9ED33 /* ServiceEntry.TypeForwarding.swift */ = {isa = PBXFileReference; lastKnownFileType = sourcecode.swift; path = ServiceEntry.TypeForwarding.swift; sourceTree = "<group>"; };
		CD89E3482036F2A800A9ED33 /* ServiceEntry.TypeForwarding.erb */ = {isa = PBXFileReference; lastKnownFileType = text.xml; path = ServiceEntry.TypeForwarding.erb; sourceTree = "<group>"; };
		CDBBACF51D9EAD60002F5EF9 /* Container.Logging.swift */ = {isa = PBXFileReference; fileEncoding = 4; lastKnownFileType = sourcecode.swift; path = Container.Logging.swift; sourceTree = "<group>"; };
<<<<<<< HEAD
		CDC4FCF3205028B00021C60F /* Lazy.swift */ = {isa = PBXFileReference; lastKnownFileType = sourcecode.swift; path = Lazy.swift; sourceTree = "<group>"; };
		CDC4FCF820502A9A0021C60F /* LazySpec.swift */ = {isa = PBXFileReference; lastKnownFileType = sourcecode.swift; path = LazySpec.swift; sourceTree = "<group>"; };
		CDC4FD0020502B5C0021C60F /* Container.Lazy.swift */ = {isa = PBXFileReference; lastKnownFileType = sourcecode.swift; path = Container.Lazy.swift; sourceTree = "<group>"; };
=======
		CDBD0E672035EDF20030F566 /* ContainerSpec.TypeForwarding.swift */ = {isa = PBXFileReference; lastKnownFileType = sourcecode.swift; path = ContainerSpec.TypeForwarding.swift; sourceTree = "<group>"; };
		CDBD0E6B2035EEBB0030F566 /* Container.TypeForwarding.swift */ = {isa = PBXFileReference; lastKnownFileType = sourcecode.swift; path = Container.TypeForwarding.swift; sourceTree = "<group>"; };
>>>>>>> d7d5a4be
		CDD44AD61DEEED1000916595 /* WeakStorageSpec.swift */ = {isa = PBXFileReference; fileEncoding = 4; lastKnownFileType = sourcecode.swift; path = WeakStorageSpec.swift; sourceTree = "<group>"; };
		FF15F77F1EDCE81600F96686 /* Nimble.framework */ = {isa = PBXFileReference; lastKnownFileType = wrapper.framework; name = Nimble.framework; path = Carthage/Build/iOS/Nimble.framework; sourceTree = "<group>"; };
		FF15F7801EDCE81600F96686 /* Quick.framework */ = {isa = PBXFileReference; lastKnownFileType = wrapper.framework; name = Quick.framework; path = Carthage/Build/iOS/Quick.framework; sourceTree = "<group>"; };
		FF15F7851EDCE82600F96686 /* Nimble.framework */ = {isa = PBXFileReference; lastKnownFileType = wrapper.framework; name = Nimble.framework; path = Carthage/Build/Mac/Nimble.framework; sourceTree = "<group>"; };
		FF15F7861EDCE82600F96686 /* Quick.framework */ = {isa = PBXFileReference; lastKnownFileType = wrapper.framework; name = Quick.framework; path = Carthage/Build/Mac/Quick.framework; sourceTree = "<group>"; };
		FF15F7891EDCE83100F96686 /* Nimble.framework */ = {isa = PBXFileReference; lastKnownFileType = wrapper.framework; name = Nimble.framework; path = Carthage/Build/tvOS/Nimble.framework; sourceTree = "<group>"; };
		FF15F78A1EDCE83100F96686 /* Quick.framework */ = {isa = PBXFileReference; lastKnownFileType = wrapper.framework; name = Quick.framework; path = Carthage/Build/tvOS/Quick.framework; sourceTree = "<group>"; };
/* End PBXFileReference section */

/* Begin PBXFrameworksBuildPhase section */
		981899B81B5FE63F00C702D0 /* Frameworks */ = {
			isa = PBXFrameworksBuildPhase;
			buildActionMask = 2147483647;
			files = (
			);
			runOnlyForDeploymentPostprocessing = 0;
		};
		981899C21B5FE63F00C702D0 /* Frameworks */ = {
			isa = PBXFrameworksBuildPhase;
			buildActionMask = 2147483647;
			files = (
				981899C61B5FE63F00C702D0 /* Swinject.framework in Frameworks */,
				FF15F7871EDCE82600F96686 /* Nimble.framework in Frameworks */,
				FF15F7881EDCE82600F96686 /* Quick.framework in Frameworks */,
			);
			runOnlyForDeploymentPostprocessing = 0;
		};
		981ABE7D1B5FC9DF00294975 /* Frameworks */ = {
			isa = PBXFrameworksBuildPhase;
			buildActionMask = 2147483647;
			files = (
			);
			runOnlyForDeploymentPostprocessing = 0;
		};
		981ABE881B5FC9DF00294975 /* Frameworks */ = {
			isa = PBXFrameworksBuildPhase;
			buildActionMask = 2147483647;
			files = (
				FF15F7841EDCE81B00F96686 /* Quick.framework in Frameworks */,
				FF15F7831EDCE81B00F96686 /* Nimble.framework in Frameworks */,
				981A0D0F1BE5B93F0030DD85 /* AVKit.framework in Frameworks */,
				981ABE8C1B5FC9DF00294975 /* Swinject.framework in Frameworks */,
			);
			runOnlyForDeploymentPostprocessing = 0;
		};
		985010C21BBE76D400A2CCFC /* Frameworks */ = {
			isa = PBXFrameworksBuildPhase;
			buildActionMask = 2147483647;
			files = (
			);
			runOnlyForDeploymentPostprocessing = 0;
		};
		98689C7B1BBFC7A50005C6D3 /* Frameworks */ = {
			isa = PBXFrameworksBuildPhase;
			buildActionMask = 2147483647;
			files = (
			);
			runOnlyForDeploymentPostprocessing = 0;
		};
		98689C851BBFC7A60005C6D3 /* Frameworks */ = {
			isa = PBXFrameworksBuildPhase;
			buildActionMask = 2147483647;
			files = (
				FF15F78C1EDCE83100F96686 /* Quick.framework in Frameworks */,
				FF15F78B1EDCE83100F96686 /* Nimble.framework in Frameworks */,
				981A0D111BE5B9460030DD85 /* AVKit.framework in Frameworks */,
				98689CD51BBFDEBC0005C6D3 /* Swinject.framework in Frameworks */,
			);
			runOnlyForDeploymentPostprocessing = 0;
		};
/* End PBXFrameworksBuildPhase section */

/* Begin PBXGroup section */
		9802C9B11B5FD7E80088018E /* Frameworks */ = {
			isa = PBXGroup;
			children = (
				FF15F77F1EDCE81600F96686 /* Nimble.framework */,
				FF15F7801EDCE81600F96686 /* Quick.framework */,
				FF15F7851EDCE82600F96686 /* Nimble.framework */,
				FF15F7861EDCE82600F96686 /* Quick.framework */,
				FF15F7891EDCE83100F96686 /* Nimble.framework */,
				FF15F78A1EDCE83100F96686 /* Quick.framework */,
				981A0D0E1BE5B93F0030DD85 /* AVKit.framework */,
				981A0D101BE5B9460030DD85 /* AVKit.framework */,
			);
			name = Frameworks;
			sourceTree = "<group>";
		};
		981ABE771B5FC9DF00294975 = {
			isa = PBXGroup;
			children = (
				9848611A1B6F21EC00C07072 /* Sample-iOS.playground */,
				981ABE831B5FC9DF00294975 /* Sources */,
				981ABE8F1B5FC9DF00294975 /* SwinjectTests */,
				981ABE821B5FC9DF00294975 /* Products */,
				98AA74441BB70C8C00E2F48A /* Configuration */,
				9802C9B11B5FD7E80088018E /* Frameworks */,
			);
			sourceTree = "<group>";
		};
		981ABE821B5FC9DF00294975 /* Products */ = {
			isa = PBXGroup;
			children = (
				981ABE811B5FC9DF00294975 /* Swinject.framework */,
				981ABE8B1B5FC9DF00294975 /* SwinjectTests.xctest */,
				981899BC1B5FE63F00C702D0 /* Swinject.framework */,
				981899C51B5FE63F00C702D0 /* SwinjectTests.xctest */,
				985010C61BBE76D400A2CCFC /* Swinject.framework */,
				98689C7F1BBFC7A50005C6D3 /* Swinject.framework */,
				98689C881BBFC7A60005C6D3 /* SwinjectTests.xctest */,
			);
			name = Products;
			sourceTree = "<group>";
		};
		981ABE831B5FC9DF00294975 /* Sources */ = {
			isa = PBXGroup;
			children = (
				90B029781C185B1600A6A521 /* Assembler.swift */,
				90B029741C18599200A6A521 /* Assembly.swift */,
				981899E31B5FFE5800C702D0 /* Container.swift */,
				CDBD0E6B2035EEBB0030F566 /* Container.TypeForwarding.swift */,
				98B012BA1B82D6A400053A32 /* Container.Arguments.erb */,
				CD89E3482036F2A800A9ED33 /* ServiceEntry.TypeForwarding.erb */,
				CD3C2CDE1D98E47000863421 /* DebugHelper.swift */,
				CDBBACF51D9EAD60002F5EF9 /* Container.Logging.swift */,
				984774EF1C02F25D0092A757 /* SynchronizedResolver.swift */,
				984774F41C02F4EA0092A757 /* SynchronizedResolver.Arguments.erb */,
				9880E70D1C09EE2800ED5293 /* FunctionType.swift */,
				9884E2A61B60B77400120259 /* ServiceKey.swift */,
				985BAFA81B625E0F0055F998 /* ServiceEntry.swift */,
				9819701E1B6145D600EEB942 /* ObjectScope.swift */,
				CD3B32961DD6126E00B208A3 /* ObjectScope.Standard.swift */,
				CD3B32911DD6121500B208A3 /* InstanceStorage.swift */,
				984BE3121CDA3FCF00BCF2AC /* _Resolver.swift */,
				98B012C11B82F70A00053A32 /* Resolver.erb */,
				983B98301C06ECB2006A23D4 /* SpinLock.swift */,
				98E550C21DEF066300BE6304 /* UnavailableItems.swift */,
				98B012BD1B82D6B000053A32 /* GeneratedCode */,
				984E8A511C317AC90039943D /* Swinject.h */,
				981ABE861B5FC9DF00294975 /* Info.plist */,
				CDC4FCF3205028B00021C60F /* Lazy.swift */,
				CDC4FD0020502B5C0021C60F /* Container.Lazy.swift */,
				CD5E9A3520515898009090F9 /* GraphIdentifier.swift */,
				CD5E9A3A205158D6009090F9 /* Container.GraphCaching.swift */,
			);
			path = Sources;
			sourceTree = "<group>";
		};
		981ABE8F1B5FC9DF00294975 /* SwinjectTests */ = {
			isa = PBXGroup;
			children = (
				9878C63A1B65CA0600CBEFEF /* Fakes */,
				90B0297E1C18666200A6A521 /* AssemblerSpec.swift */,
				981899E01B5FF88800C702D0 /* ContainerSpec.swift */,
				9848611B1B6F9B7000C07072 /* ContainerSpec.Arguments.swift */,
				9855C5BE1B686F5900DADB0B /* ContainerSpec.Circularity.swift */,
				CD3C2CF11D98EF4A00863421 /* ContainerSpec.DebugHelper.swift */,
				CD3B329B1DD61F2400B208A3 /* ContainerSpec.CustomScope.swift */,
				CD6A9F811EEFCB7A0087E851 /* ContainerSpec.CustomStringConvertible.swift */,
				CDBD0E672035EDF20030F566 /* ContainerSpec.TypeForwarding.swift */,
				984774FE1C034C5C0092A757 /* SynchronizedResolverSpec.swift */,
				9884E2A91B60C51C00120259 /* ServiceKeySpec.swift */,
				9855C5C71B689D9000DADB0B /* ServiceEntrySpec.swift */,
				CDD44AD61DEEED1000916595 /* WeakStorageSpec.swift */,
				981ABE921B5FC9DF00294975 /* Info.plist */,
				CDC4FCF820502A9A0021C60F /* LazySpec.swift */,
				CD5E9A31205157E3009090F9 /* ContainerSpec.GraphCaching.swift */,
			);
			name = SwinjectTests;
			path = Tests/SwinjectTests;
			sourceTree = "<group>";
		};
		985010BC1BBE76AB00A2CCFC /* watchOS */ = {
			isa = PBXGroup;
			children = (
				985010BD1BBE76AB00A2CCFC /* watchOS-Application.xcconfig */,
				985010BE1BBE76AB00A2CCFC /* watchOS-Base.xcconfig */,
				985010BF1BBE76AB00A2CCFC /* watchOS-Framework.xcconfig */,
				985010C01BBE76AB00A2CCFC /* watchOS-StaticLibrary.xcconfig */,
			);
			path = watchOS;
			sourceTree = "<group>";
		};
		98689C751BBFC77F0005C6D3 /* tvOS */ = {
			isa = PBXGroup;
			children = (
				98689C761BBFC77F0005C6D3 /* tvOS-Application.xcconfig */,
				98689C771BBFC77F0005C6D3 /* tvOS-Base.xcconfig */,
				98689C781BBFC77F0005C6D3 /* tvOS-Framework.xcconfig */,
				98689C791BBFC77F0005C6D3 /* tvOS-StaticLibrary.xcconfig */,
			);
			name = tvOS;
			path = Configurations/tvOS;
			sourceTree = SOURCE_ROOT;
		};
		9878C63A1B65CA0600CBEFEF /* Fakes */ = {
			isa = PBXGroup;
			children = (
				9878C63B1B65CA8700CBEFEF /* Person.swift */,
				9878C6371B65C9E000CBEFEF /* Animal.swift */,
				9855C5C41B689B7B00DADB0B /* Food.swift */,
				981577F01B675B7F00BF686B /* Circularity.swift */,
				90B029821C18670000A6A521 /* BasicAssembly.swift */,
				90B0298A1C186D5300A6A521 /* LoadAwareAssembly.swift */,
			);
			name = Fakes;
			sourceTree = "<group>";
		};
		98AA74441BB70C8C00E2F48A /* Configuration */ = {
			isa = PBXGroup;
			children = (
				98AA74451BB70CBB00E2F48A /* Base */,
				98AA74501BB70CBB00E2F48A /* iOS */,
				98AA74551BB70CBB00E2F48A /* Mac OS X */,
				98689C751BBFC77F0005C6D3 /* tvOS */,
				985010BC1BBE76AB00A2CCFC /* watchOS */,
			);
			name = Configuration;
			path = Configurations;
			sourceTree = "<group>";
		};
		98AA74451BB70CBB00E2F48A /* Base */ = {
			isa = PBXGroup;
			children = (
				98AA74461BB70CBB00E2F48A /* Common.xcconfig */,
				98AA74471BB70CBB00E2F48A /* Configurations */,
				98AA744C1BB70CBB00E2F48A /* Targets */,
			);
			path = Base;
			sourceTree = "<group>";
		};
		98AA74471BB70CBB00E2F48A /* Configurations */ = {
			isa = PBXGroup;
			children = (
				98AA74481BB70CBB00E2F48A /* Debug.xcconfig */,
				98AA74491BB70CBB00E2F48A /* Profile.xcconfig */,
				98AA744A1BB70CBB00E2F48A /* Release.xcconfig */,
				98AA744B1BB70CBB00E2F48A /* Test.xcconfig */,
			);
			path = Configurations;
			sourceTree = "<group>";
		};
		98AA744C1BB70CBB00E2F48A /* Targets */ = {
			isa = PBXGroup;
			children = (
				98AA744D1BB70CBB00E2F48A /* Application.xcconfig */,
				98AA744E1BB70CBB00E2F48A /* Framework.xcconfig */,
				98AA744F1BB70CBB00E2F48A /* StaticLibrary.xcconfig */,
			);
			path = Targets;
			sourceTree = "<group>";
		};
		98AA74501BB70CBB00E2F48A /* iOS */ = {
			isa = PBXGroup;
			children = (
				98AA74511BB70CBB00E2F48A /* iOS-Application.xcconfig */,
				98AA74521BB70CBB00E2F48A /* iOS-Base.xcconfig */,
				98AA74531BB70CBB00E2F48A /* iOS-Framework.xcconfig */,
				98AA74541BB70CBB00E2F48A /* iOS-StaticLibrary.xcconfig */,
			);
			path = iOS;
			sourceTree = "<group>";
		};
		98AA74551BB70CBB00E2F48A /* Mac OS X */ = {
			isa = PBXGroup;
			children = (
				98AA74561BB70CBB00E2F48A /* Mac-Application.xcconfig */,
				98AA74571BB70CBB00E2F48A /* Mac-Base.xcconfig */,
				98AA74581BB70CBB00E2F48A /* Mac-DynamicLibrary.xcconfig */,
				98AA74591BB70CBB00E2F48A /* Mac-Framework.xcconfig */,
				98AA745A1BB70CBB00E2F48A /* Mac-StaticLibrary.xcconfig */,
			);
			path = "Mac OS X";
			sourceTree = "<group>";
		};
		98B012BD1B82D6B000053A32 /* GeneratedCode */ = {
			isa = PBXGroup;
			children = (
				98B012B71B82D67300053A32 /* Container.Arguments.swift */,
				984774F91C02F5A50092A757 /* SynchronizedResolver.Arguments.swift */,
				98B012BE1B82F68E00053A32 /* Resolver.swift */,
				CD89E3462036F28300A9ED33 /* ServiceEntry.TypeForwarding.swift */,
			);
			name = GeneratedCode;
			sourceTree = "<group>";
		};
/* End PBXGroup section */

/* Begin PBXHeadersBuildPhase section */
		981899B91B5FE63F00C702D0 /* Headers */ = {
			isa = PBXHeadersBuildPhase;
			buildActionMask = 2147483647;
			files = (
				984E8A531C317AC90039943D /* Swinject.h in Headers */,
			);
			runOnlyForDeploymentPostprocessing = 0;
		};
		981ABE7E1B5FC9DF00294975 /* Headers */ = {
			isa = PBXHeadersBuildPhase;
			buildActionMask = 2147483647;
			files = (
				984E8A521C317AC90039943D /* Swinject.h in Headers */,
			);
			runOnlyForDeploymentPostprocessing = 0;
		};
		985010C31BBE76D400A2CCFC /* Headers */ = {
			isa = PBXHeadersBuildPhase;
			buildActionMask = 2147483647;
			files = (
				984E8A541C317AC90039943D /* Swinject.h in Headers */,
			);
			runOnlyForDeploymentPostprocessing = 0;
		};
		98689C7C1BBFC7A50005C6D3 /* Headers */ = {
			isa = PBXHeadersBuildPhase;
			buildActionMask = 2147483647;
			files = (
				984E8A551C317AC90039943D /* Swinject.h in Headers */,
			);
			runOnlyForDeploymentPostprocessing = 0;
		};
/* End PBXHeadersBuildPhase section */

/* Begin PBXNativeTarget section */
		981899BB1B5FE63F00C702D0 /* Swinject-OSX */ = {
			isa = PBXNativeTarget;
			buildConfigurationList = 981899D11B5FE64000C702D0 /* Build configuration list for PBXNativeTarget "Swinject-OSX" */;
			buildPhases = (
				981899B71B5FE63F00C702D0 /* Sources */,
				981899B81B5FE63F00C702D0 /* Frameworks */,
				981899B91B5FE63F00C702D0 /* Headers */,
				981899BA1B5FE63F00C702D0 /* Resources */,
				98AEB3B51BE7848C0009F188 /* Run SwiftLint */,
			);
			buildRules = (
			);
			dependencies = (
			);
			name = "Swinject-OSX";
			productName = "Swinject-OSX";
			productReference = 981899BC1B5FE63F00C702D0 /* Swinject.framework */;
			productType = "com.apple.product-type.framework";
		};
		981899C41B5FE63F00C702D0 /* Swinject-OSXTests */ = {
			isa = PBXNativeTarget;
			buildConfigurationList = 981899D21B5FE64000C702D0 /* Build configuration list for PBXNativeTarget "Swinject-OSXTests" */;
			buildPhases = (
				981899C11B5FE63F00C702D0 /* Sources */,
				981899C21B5FE63F00C702D0 /* Frameworks */,
				981899C31B5FE63F00C702D0 /* Resources */,
				FF15F7951EDD9A0B00F96686 /* CopyFiles */,
			);
			buildRules = (
			);
			dependencies = (
				981899C81B5FE63F00C702D0 /* PBXTargetDependency */,
			);
			name = "Swinject-OSXTests";
			productName = "Swinject-OSXTests";
			productReference = 981899C51B5FE63F00C702D0 /* SwinjectTests.xctest */;
			productType = "com.apple.product-type.bundle.unit-test";
		};
		981ABE801B5FC9DF00294975 /* Swinject-iOS */ = {
			isa = PBXNativeTarget;
			buildConfigurationList = 981ABE951B5FC9DF00294975 /* Build configuration list for PBXNativeTarget "Swinject-iOS" */;
			buildPhases = (
				981ABE7C1B5FC9DF00294975 /* Sources */,
				981ABE7D1B5FC9DF00294975 /* Frameworks */,
				981ABE7E1B5FC9DF00294975 /* Headers */,
				981ABE7F1B5FC9DF00294975 /* Resources */,
				98AEB3B11BE783DC0009F188 /* Run SwiftLint */,
			);
			buildRules = (
			);
			dependencies = (
			);
			name = "Swinject-iOS";
			productName = Swinject;
			productReference = 981ABE811B5FC9DF00294975 /* Swinject.framework */;
			productType = "com.apple.product-type.framework";
		};
		981ABE8A1B5FC9DF00294975 /* Swinject-iOSTests */ = {
			isa = PBXNativeTarget;
			buildConfigurationList = 981ABE981B5FC9DF00294975 /* Build configuration list for PBXNativeTarget "Swinject-iOSTests" */;
			buildPhases = (
				981ABE871B5FC9DF00294975 /* Sources */,
				981ABE881B5FC9DF00294975 /* Frameworks */,
				981ABE891B5FC9DF00294975 /* Resources */,
				FF15F78F1EDD99B500F96686 /* CopyFiles */,
			);
			buildRules = (
			);
			dependencies = (
				981ABE8E1B5FC9DF00294975 /* PBXTargetDependency */,
			);
			name = "Swinject-iOSTests";
			productName = SwinjectTests;
			productReference = 981ABE8B1B5FC9DF00294975 /* SwinjectTests.xctest */;
			productType = "com.apple.product-type.bundle.unit-test";
		};
		985010C51BBE76D400A2CCFC /* Swinject-watchOS */ = {
			isa = PBXNativeTarget;
			buildConfigurationList = 985010CB1BBE76D400A2CCFC /* Build configuration list for PBXNativeTarget "Swinject-watchOS" */;
			buildPhases = (
				985010C11BBE76D400A2CCFC /* Sources */,
				985010C21BBE76D400A2CCFC /* Frameworks */,
				985010C31BBE76D400A2CCFC /* Headers */,
				985010C41BBE76D400A2CCFC /* Resources */,
			);
			buildRules = (
			);
			dependencies = (
			);
			name = "Swinject-watchOS";
			productName = "Swinject-watchOS";
			productReference = 985010C61BBE76D400A2CCFC /* Swinject.framework */;
			productType = "com.apple.product-type.framework";
		};
		98689C7E1BBFC7A50005C6D3 /* Swinject-tvOS */ = {
			isa = PBXNativeTarget;
			buildConfigurationList = 98689C901BBFC7A60005C6D3 /* Build configuration list for PBXNativeTarget "Swinject-tvOS" */;
			buildPhases = (
				98689C7A1BBFC7A50005C6D3 /* Sources */,
				98689C7B1BBFC7A50005C6D3 /* Frameworks */,
				98689C7C1BBFC7A50005C6D3 /* Headers */,
				98689C7D1BBFC7A50005C6D3 /* Resources */,
			);
			buildRules = (
			);
			dependencies = (
			);
			name = "Swinject-tvOS";
			productName = "Swinject-tvOS";
			productReference = 98689C7F1BBFC7A50005C6D3 /* Swinject.framework */;
			productType = "com.apple.product-type.framework";
		};
		98689C871BBFC7A60005C6D3 /* Swinject-tvOSTests */ = {
			isa = PBXNativeTarget;
			buildConfigurationList = 98689C941BBFC7A60005C6D3 /* Build configuration list for PBXNativeTarget "Swinject-tvOSTests" */;
			buildPhases = (
				98689C841BBFC7A60005C6D3 /* Sources */,
				98689C851BBFC7A60005C6D3 /* Frameworks */,
				98689C861BBFC7A60005C6D3 /* Resources */,
				FF15F7981EDD9A1F00F96686 /* CopyFiles */,
			);
			buildRules = (
			);
			dependencies = (
				98689C8B1BBFC7A60005C6D3 /* PBXTargetDependency */,
			);
			name = "Swinject-tvOSTests";
			productName = "Swinject-tvOSTests";
			productReference = 98689C881BBFC7A60005C6D3 /* SwinjectTests.xctest */;
			productType = "com.apple.product-type.bundle.unit-test";
		};
/* End PBXNativeTarget section */

/* Begin PBXProject section */
		981ABE781B5FC9DF00294975 /* Project object */ = {
			isa = PBXProject;
			attributes = {
				LastSwiftUpdateCheck = 0700;
				LastUpgradeCheck = 0900;
				ORGANIZATIONNAME = "Swinject Contributors";
				TargetAttributes = {
					981899BB1B5FE63F00C702D0 = {
						CreatedOnToolsVersion = 7.0;
						LastSwiftMigration = 0920;
					};
					981899C41B5FE63F00C702D0 = {
						CreatedOnToolsVersion = 7.0;
						LastSwiftMigration = 0920;
					};
					981ABE801B5FC9DF00294975 = {
						CreatedOnToolsVersion = 7.0;
						LastSwiftMigration = 0920;
					};
					981ABE8A1B5FC9DF00294975 = {
						CreatedOnToolsVersion = 7.0;
						LastSwiftMigration = 0920;
					};
					985010C51BBE76D400A2CCFC = {
						CreatedOnToolsVersion = 7.0.1;
						LastSwiftMigration = 0920;
					};
					98689C7E1BBFC7A50005C6D3 = {
						CreatedOnToolsVersion = 7.1;
						LastSwiftMigration = 0920;
					};
					98689C871BBFC7A60005C6D3 = {
						CreatedOnToolsVersion = 7.1;
						LastSwiftMigration = 0920;
					};
				};
			};
			buildConfigurationList = 981ABE7B1B5FC9DF00294975 /* Build configuration list for PBXProject "Swinject" */;
			compatibilityVersion = "Xcode 3.2";
			developmentRegion = English;
			hasScannedForEncodings = 0;
			knownRegions = (
				en,
			);
			mainGroup = 981ABE771B5FC9DF00294975;
			productRefGroup = 981ABE821B5FC9DF00294975 /* Products */;
			projectDirPath = "";
			projectRoot = "";
			targets = (
				981ABE801B5FC9DF00294975 /* Swinject-iOS */,
				981ABE8A1B5FC9DF00294975 /* Swinject-iOSTests */,
				981899BB1B5FE63F00C702D0 /* Swinject-OSX */,
				981899C41B5FE63F00C702D0 /* Swinject-OSXTests */,
				985010C51BBE76D400A2CCFC /* Swinject-watchOS */,
				98689C7E1BBFC7A50005C6D3 /* Swinject-tvOS */,
				98689C871BBFC7A60005C6D3 /* Swinject-tvOSTests */,
			);
		};
/* End PBXProject section */

/* Begin PBXResourcesBuildPhase section */
		981899BA1B5FE63F00C702D0 /* Resources */ = {
			isa = PBXResourcesBuildPhase;
			buildActionMask = 2147483647;
			files = (
			);
			runOnlyForDeploymentPostprocessing = 0;
		};
		981899C31B5FE63F00C702D0 /* Resources */ = {
			isa = PBXResourcesBuildPhase;
			buildActionMask = 2147483647;
			files = (
			);
			runOnlyForDeploymentPostprocessing = 0;
		};
		981ABE7F1B5FC9DF00294975 /* Resources */ = {
			isa = PBXResourcesBuildPhase;
			buildActionMask = 2147483647;
			files = (
			);
			runOnlyForDeploymentPostprocessing = 0;
		};
		981ABE891B5FC9DF00294975 /* Resources */ = {
			isa = PBXResourcesBuildPhase;
			buildActionMask = 2147483647;
			files = (
			);
			runOnlyForDeploymentPostprocessing = 0;
		};
		985010C41BBE76D400A2CCFC /* Resources */ = {
			isa = PBXResourcesBuildPhase;
			buildActionMask = 2147483647;
			files = (
			);
			runOnlyForDeploymentPostprocessing = 0;
		};
		98689C7D1BBFC7A50005C6D3 /* Resources */ = {
			isa = PBXResourcesBuildPhase;
			buildActionMask = 2147483647;
			files = (
			);
			runOnlyForDeploymentPostprocessing = 0;
		};
		98689C861BBFC7A60005C6D3 /* Resources */ = {
			isa = PBXResourcesBuildPhase;
			buildActionMask = 2147483647;
			files = (
			);
			runOnlyForDeploymentPostprocessing = 0;
		};
/* End PBXResourcesBuildPhase section */

/* Begin PBXShellScriptBuildPhase section */
		98AEB3B11BE783DC0009F188 /* Run SwiftLint */ = {
			isa = PBXShellScriptBuildPhase;
			buildActionMask = 2147483647;
			files = (
			);
			inputPaths = (
			);
			name = "Run SwiftLint";
			outputPaths = (
			);
			runOnlyForDeploymentPostprocessing = 0;
			shellPath = /bin/sh;
			shellScript = "if [ \"${CONFIGURATION}\" = \"Debug\" ]; then\n  if which swiftlint >/dev/null; then\n    swiftlint\n  fi\nfi\n";
		};
		98AEB3B51BE7848C0009F188 /* Run SwiftLint */ = {
			isa = PBXShellScriptBuildPhase;
			buildActionMask = 2147483647;
			files = (
			);
			inputPaths = (
			);
			name = "Run SwiftLint";
			outputPaths = (
			);
			runOnlyForDeploymentPostprocessing = 0;
			shellPath = /bin/sh;
			shellScript = "if [ \"${CONFIGURATION}\" = \"Debug\" ]; then\n  if which swiftlint >/dev/null; then\n    swiftlint\n  fi\nfi\n";
		};
/* End PBXShellScriptBuildPhase section */

/* Begin PBXSourcesBuildPhase section */
		981899B71B5FE63F00C702D0 /* Sources */ = {
			isa = PBXSourcesBuildPhase;
			buildActionMask = 2147483647;
			files = (
				983B98321C06ECB2006A23D4 /* SpinLock.swift in Sources */,
				985BAFAA1B625E0F0055F998 /* ServiceEntry.swift in Sources */,
				CD3B32981DD6126E00B208A3 /* ObjectScope.Standard.swift in Sources */,
				9880E70F1C09EE2900ED5293 /* FunctionType.swift in Sources */,
				98B012C01B82F68E00053A32 /* Resolver.swift in Sources */,
				CD3C2CE01D98E47000863421 /* DebugHelper.swift in Sources */,
				90B0297A1C185B1600A6A521 /* Assembler.swift in Sources */,
				CDC4FD0220502B5C0021C60F /* Container.Lazy.swift in Sources */,
				CD5E9A3C205158D6009090F9 /* Container.GraphCaching.swift in Sources */,
				CDC4FCF5205028B00021C60F /* Lazy.swift in Sources */,
				CD5E9A3720515898009090F9 /* GraphIdentifier.swift in Sources */,
				90B029761C18599200A6A521 /* Assembly.swift in Sources */,
				CD3B32931DD6123F00B208A3 /* InstanceStorage.swift in Sources */,
				984774F11C02F25D0092A757 /* SynchronizedResolver.swift in Sources */,
				981899E51B5FFE5800C702D0 /* Container.swift in Sources */,
				98B012B91B82D67300053A32 /* Container.Arguments.swift in Sources */,
				9884E2A81B60B77400120259 /* ServiceKey.swift in Sources */,
				CDBD0E702035EEC00030F566 /* Container.TypeForwarding.swift in Sources */,
				984BE3141CDA3FCF00BCF2AC /* _Resolver.swift in Sources */,
				981970201B6145D600EEB942 /* ObjectScope.swift in Sources */,
				CDBBACF71D9EAD60002F5EF9 /* Container.Logging.swift in Sources */,
				984774FB1C02F5A50092A757 /* SynchronizedResolver.Arguments.swift in Sources */,
				CD89E3492036F2BE00A9ED33 /* ServiceEntry.TypeForwarding.swift in Sources */,
			);
			runOnlyForDeploymentPostprocessing = 0;
		};
		981899C11B5FE63F00C702D0 /* Sources */ = {
			isa = PBXSourcesBuildPhase;
			buildActionMask = 2147483647;
			files = (
				90B029841C18670000A6A521 /* BasicAssembly.swift in Sources */,
				9855C5C61B689B7B00DADB0B /* Food.swift in Sources */,
				9855C5C91B689D9000DADB0B /* ServiceEntrySpec.swift in Sources */,
				CD5E9A33205157E3009090F9 /* ContainerSpec.GraphCaching.swift in Sources */,
				CD3C2CF31D98EF4A00863421 /* ContainerSpec.DebugHelper.swift in Sources */,
				CDC4FCFE20502AA00021C60F /* LazySpec.swift in Sources */,
				984775001C034C5C0092A757 /* SynchronizedResolverSpec.swift in Sources */,
				CD6A9F831EEFCB7A0087E851 /* ContainerSpec.CustomStringConvertible.swift in Sources */,
				CD3B329D1DD61F2400B208A3 /* ContainerSpec.CustomScope.swift in Sources */,
				9848611D1B6F9B7000C07072 /* ContainerSpec.Arguments.swift in Sources */,
				9878C63D1B65CA8700CBEFEF /* Person.swift in Sources */,
				CDD44AD81DEEED1000916595 /* WeakStorageSpec.swift in Sources */,
				9884E2AB1B60C51C00120259 /* ServiceKeySpec.swift in Sources */,
				90B0298C1C186D5300A6A521 /* LoadAwareAssembly.swift in Sources */,
				90B029801C18666200A6A521 /* AssemblerSpec.swift in Sources */,
				9878C6391B65C9E000CBEFEF /* Animal.swift in Sources */,
				981899E21B5FF88800C702D0 /* ContainerSpec.swift in Sources */,
				981577F21B675B7F00BF686B /* Circularity.swift in Sources */,
				CDBD0E692035EDF20030F566 /* ContainerSpec.TypeForwarding.swift in Sources */,
				9855C5C01B686F5900DADB0B /* ContainerSpec.Circularity.swift in Sources */,
			);
			runOnlyForDeploymentPostprocessing = 0;
		};
		981ABE7C1B5FC9DF00294975 /* Sources */ = {
			isa = PBXSourcesBuildPhase;
			buildActionMask = 2147483647;
			files = (
				CD5E9A3620515898009090F9 /* GraphIdentifier.swift in Sources */,
				CDC4FD0120502B5C0021C60F /* Container.Lazy.swift in Sources */,
				983B98311C06ECB2006A23D4 /* SpinLock.swift in Sources */,
				90B029791C185B1600A6A521 /* Assembler.swift in Sources */,
<<<<<<< HEAD
				CDC4FCF4205028B00021C60F /* Lazy.swift in Sources */,
				CD5E9A3B205158D6009090F9 /* Container.GraphCaching.swift in Sources */,
=======
				CD89E3472036F28300A9ED33 /* ServiceEntry.TypeForwarding.swift in Sources */,
>>>>>>> d7d5a4be
				9880E70E1C09EE2900ED5293 /* FunctionType.swift in Sources */,
				CD3B32971DD6126E00B208A3 /* ObjectScope.Standard.swift in Sources */,
				985BAFA91B625E0F0055F998 /* ServiceEntry.swift in Sources */,
				984774F01C02F25D0092A757 /* SynchronizedResolver.swift in Sources */,
				CD3C2CDF1D98E47000863421 /* DebugHelper.swift in Sources */,
				98B012BF1B82F68E00053A32 /* Resolver.swift in Sources */,
				CD3B32921DD6121500B208A3 /* InstanceStorage.swift in Sources */,
				981899E41B5FFE5800C702D0 /* Container.swift in Sources */,
				98B012B81B82D67300053A32 /* Container.Arguments.swift in Sources */,
				9884E2A71B60B77400120259 /* ServiceKey.swift in Sources */,
				9819701F1B6145D600EEB942 /* ObjectScope.swift in Sources */,
				984BE3131CDA3FCF00BCF2AC /* _Resolver.swift in Sources */,
				984774FA1C02F5A50092A757 /* SynchronizedResolver.Arguments.swift in Sources */,
				CDBD0E6F2035EEBF0030F566 /* Container.TypeForwarding.swift in Sources */,
				CDBBACF61D9EAD60002F5EF9 /* Container.Logging.swift in Sources */,
				98E550C31DEF066300BE6304 /* UnavailableItems.swift in Sources */,
				90B029751C18599200A6A521 /* Assembly.swift in Sources */,
			);
			runOnlyForDeploymentPostprocessing = 0;
		};
		981ABE871B5FC9DF00294975 /* Sources */ = {
			isa = PBXSourcesBuildPhase;
			buildActionMask = 2147483647;
			files = (
				9855C5C51B689B7B00DADB0B /* Food.swift in Sources */,
				9855C5C81B689D9000DADB0B /* ServiceEntrySpec.swift in Sources */,
				9878C63C1B65CA8700CBEFEF /* Person.swift in Sources */,
				CD5E9A32205157E3009090F9 /* ContainerSpec.GraphCaching.swift in Sources */,
				CD3C2CF21D98EF4A00863421 /* ContainerSpec.DebugHelper.swift in Sources */,
				CDC4FCFD20502A9F0021C60F /* LazySpec.swift in Sources */,
				90B0298B1C186D5300A6A521 /* LoadAwareAssembly.swift in Sources */,
				CD6A9F821EEFCB7A0087E851 /* ContainerSpec.CustomStringConvertible.swift in Sources */,
				CD3B329C1DD61F2400B208A3 /* ContainerSpec.CustomScope.swift in Sources */,
				9848611C1B6F9B7000C07072 /* ContainerSpec.Arguments.swift in Sources */,
				90B0297F1C18666200A6A521 /* AssemblerSpec.swift in Sources */,
				CDD44AD71DEEED1000916595 /* WeakStorageSpec.swift in Sources */,
				9884E2AA1B60C51C00120259 /* ServiceKeySpec.swift in Sources */,
				984774FF1C034C5C0092A757 /* SynchronizedResolverSpec.swift in Sources */,
				9878C6381B65C9E000CBEFEF /* Animal.swift in Sources */,
				90B029831C18670000A6A521 /* BasicAssembly.swift in Sources */,
				981899E11B5FF88800C702D0 /* ContainerSpec.swift in Sources */,
				981577F11B675B7F00BF686B /* Circularity.swift in Sources */,
				CDBD0E682035EDF20030F566 /* ContainerSpec.TypeForwarding.swift in Sources */,
				9855C5BF1B686F5900DADB0B /* ContainerSpec.Circularity.swift in Sources */,
			);
			runOnlyForDeploymentPostprocessing = 0;
		};
		985010C11BBE76D400A2CCFC /* Sources */ = {
			isa = PBXSourcesBuildPhase;
			buildActionMask = 2147483647;
			files = (
				983B98331C06ECB2006A23D4 /* SpinLock.swift in Sources */,
				9880E7101C09EE2900ED5293 /* FunctionType.swift in Sources */,
				985011221BBE7E8900A2CCFC /* ObjectScope.swift in Sources */,
				CD3B32991DD6126E00B208A3 /* ObjectScope.Standard.swift in Sources */,
				985011251BBE7E8900A2CCFC /* Resolver.swift in Sources */,
				9850111E1BBE7E8900A2CCFC /* Container.swift in Sources */,
				CD3C2CE11D98E47000863421 /* DebugHelper.swift in Sources */,
				CDC4FD0320502B5C0021C60F /* Container.Lazy.swift in Sources */,
				CD5E9A3D205158D6009090F9 /* Container.GraphCaching.swift in Sources */,
				CDC4FCF6205028B00021C60F /* Lazy.swift in Sources */,
				CD5E9A3820515898009090F9 /* GraphIdentifier.swift in Sources */,
				9850111F1BBE7E8900A2CCFC /* ServiceKey.swift in Sources */,
				CD3B32941DD6123F00B208A3 /* InstanceStorage.swift in Sources */,
				90B0297B1C185B1600A6A521 /* Assembler.swift in Sources */,
				985011201BBE7E8900A2CCFC /* ServiceEntry.swift in Sources */,
				984BE3151CDA3FCF00BCF2AC /* _Resolver.swift in Sources */,
				985011241BBE7E8900A2CCFC /* Container.Arguments.swift in Sources */,
				CDBD0E712035EEC20030F566 /* Container.TypeForwarding.swift in Sources */,
				984774F21C02F25D0092A757 /* SynchronizedResolver.swift in Sources */,
				90B029771C18599200A6A521 /* Assembly.swift in Sources */,
				CDBBACF81D9EAD60002F5EF9 /* Container.Logging.swift in Sources */,
				984774FC1C02F5A50092A757 /* SynchronizedResolver.Arguments.swift in Sources */,
				CD89E34A2036F2BF00A9ED33 /* ServiceEntry.TypeForwarding.swift in Sources */,
			);
			runOnlyForDeploymentPostprocessing = 0;
		};
		98689C7A1BBFC7A50005C6D3 /* Sources */ = {
			isa = PBXSourcesBuildPhase;
			buildActionMask = 2147483647;
			files = (
				90B0297D1C185B2200A6A521 /* Assembly.swift in Sources */,
				983B98341C06ECB2006A23D4 /* SpinLock.swift in Sources */,
				9880E7111C09EE2900ED5293 /* FunctionType.swift in Sources */,
				CD3B329A1DD6126E00B208A3 /* ObjectScope.Standard.swift in Sources */,
				98689C9D1BBFC7EB0005C6D3 /* ObjectScope.swift in Sources */,
				984774F31C02F25D0092A757 /* SynchronizedResolver.swift in Sources */,
				CD3C2CE21D98E47000863421 /* DebugHelper.swift in Sources */,
				CDC4FD0420502B5C0021C60F /* Container.Lazy.swift in Sources */,
				CD5E9A3E205158D6009090F9 /* Container.GraphCaching.swift in Sources */,
				CDC4FCF7205028B00021C60F /* Lazy.swift in Sources */,
				CD5E9A3920515898009090F9 /* GraphIdentifier.swift in Sources */,
				98689CA01BBFC7EB0005C6D3 /* Resolver.swift in Sources */,
				98689C991BBFC7EB0005C6D3 /* Container.swift in Sources */,
				CD3B32951DD6124000B208A3 /* InstanceStorage.swift in Sources */,
				98689C9A1BBFC7EB0005C6D3 /* ServiceKey.swift in Sources */,
				90B0297C1C185B1600A6A521 /* Assembler.swift in Sources */,
				98689C9B1BBFC7EB0005C6D3 /* ServiceEntry.swift in Sources */,
				CDBD0E722035EEC20030F566 /* Container.TypeForwarding.swift in Sources */,
				984BE3161CDA3FCF00BCF2AC /* _Resolver.swift in Sources */,
				98689C9F1BBFC7EB0005C6D3 /* Container.Arguments.swift in Sources */,
				CDBBACF91D9EAD60002F5EF9 /* Container.Logging.swift in Sources */,
				984774FD1C02F5A50092A757 /* SynchronizedResolver.Arguments.swift in Sources */,
				CD89E34B2036F2C000A9ED33 /* ServiceEntry.TypeForwarding.swift in Sources */,
			);
			runOnlyForDeploymentPostprocessing = 0;
		};
		98689C841BBFC7A60005C6D3 /* Sources */ = {
			isa = PBXSourcesBuildPhase;
			buildActionMask = 2147483647;
			files = (
				98689CBB1BBFD5110005C6D3 /* ContainerSpec.Arguments.swift in Sources */,
				98689CBE1BBFD5110005C6D3 /* ServiceEntrySpec.swift in Sources */,
				98689CBC1BBFD5110005C6D3 /* ContainerSpec.Circularity.swift in Sources */,
				CD5E9A34205157E3009090F9 /* ContainerSpec.GraphCaching.swift in Sources */,
				CD3C2CF41D98EF4A00863421 /* ContainerSpec.DebugHelper.swift in Sources */,
				CDC4FCFF20502AA10021C60F /* LazySpec.swift in Sources */,
				98689CB61BBFD5110005C6D3 /* Person.swift in Sources */,
				CD6A9F841EEFCB7A0087E851 /* ContainerSpec.CustomStringConvertible.swift in Sources */,
				CD3B329E1DD61F2400B208A3 /* ContainerSpec.CustomScope.swift in Sources */,
				90B0298D1C186D5300A6A521 /* LoadAwareAssembly.swift in Sources */,
				98689CBA1BBFD5110005C6D3 /* ContainerSpec.swift in Sources */,
				CDD44AD91DEEED1000916595 /* WeakStorageSpec.swift in Sources */,
				90B029811C18666200A6A521 /* AssemblerSpec.swift in Sources */,
				98689CBD1BBFD5110005C6D3 /* ServiceKeySpec.swift in Sources */,
				984775011C034C5C0092A757 /* SynchronizedResolverSpec.swift in Sources */,
				98689CB81BBFD5110005C6D3 /* Food.swift in Sources */,
				90B029851C18670000A6A521 /* BasicAssembly.swift in Sources */,
				98689CB71BBFD5110005C6D3 /* Animal.swift in Sources */,
				CDBD0E6A2035EDF20030F566 /* ContainerSpec.TypeForwarding.swift in Sources */,
				98689CB91BBFD5110005C6D3 /* Circularity.swift in Sources */,
			);
			runOnlyForDeploymentPostprocessing = 0;
		};
/* End PBXSourcesBuildPhase section */

/* Begin PBXTargetDependency section */
		981899C81B5FE63F00C702D0 /* PBXTargetDependency */ = {
			isa = PBXTargetDependency;
			target = 981899BB1B5FE63F00C702D0 /* Swinject-OSX */;
			targetProxy = 981899C71B5FE63F00C702D0 /* PBXContainerItemProxy */;
		};
		981ABE8E1B5FC9DF00294975 /* PBXTargetDependency */ = {
			isa = PBXTargetDependency;
			target = 981ABE801B5FC9DF00294975 /* Swinject-iOS */;
			targetProxy = 981ABE8D1B5FC9DF00294975 /* PBXContainerItemProxy */;
		};
		98689C8B1BBFC7A60005C6D3 /* PBXTargetDependency */ = {
			isa = PBXTargetDependency;
			target = 98689C7E1BBFC7A50005C6D3 /* Swinject-tvOS */;
			targetProxy = 98689C8A1BBFC7A60005C6D3 /* PBXContainerItemProxy */;
		};
/* End PBXTargetDependency section */

/* Begin XCBuildConfiguration section */
		981899CD1B5FE64000C702D0 /* Debug */ = {
			isa = XCBuildConfiguration;
			baseConfigurationReference = 98AA74591BB70CBB00E2F48A /* Mac-Framework.xcconfig */;
			buildSettings = {
				DYLIB_COMPATIBILITY_VERSION = 1;
				DYLIB_CURRENT_VERSION = 1;
				INFOPLIST_FILE = Sources/Info.plist;
				PRODUCT_BUNDLE_IDENTIFIER = "com.el-eleven.Swinject";
			};
			name = Debug;
		};
		981899CE1B5FE64000C702D0 /* Release */ = {
			isa = XCBuildConfiguration;
			baseConfigurationReference = 98AA74591BB70CBB00E2F48A /* Mac-Framework.xcconfig */;
			buildSettings = {
				DYLIB_COMPATIBILITY_VERSION = 1;
				DYLIB_CURRENT_VERSION = 1;
				INFOPLIST_FILE = Sources/Info.plist;
				PRODUCT_BUNDLE_IDENTIFIER = "com.el-eleven.Swinject";
			};
			name = Release;
		};
		981899CF1B5FE64000C702D0 /* Debug */ = {
			isa = XCBuildConfiguration;
			baseConfigurationReference = 98AA74561BB70CBB00E2F48A /* Mac-Application.xcconfig */;
			buildSettings = {
				FRAMEWORK_SEARCH_PATHS = (
					"$(inherited)",
					"$(PROJECT_DIR)/Carthage/Build/Mac",
				);
				INFOPLIST_FILE = Tests/SwinjectTests/Info.plist;
				PRODUCT_BUNDLE_IDENTIFIER = "com.el-eleven.SwinjectTests";
				PRODUCT_NAME = "$(PROJECT_NAME)Tests";
			};
			name = Debug;
		};
		981899D01B5FE64000C702D0 /* Release */ = {
			isa = XCBuildConfiguration;
			baseConfigurationReference = 98AA74561BB70CBB00E2F48A /* Mac-Application.xcconfig */;
			buildSettings = {
				FRAMEWORK_SEARCH_PATHS = (
					"$(inherited)",
					"$(PROJECT_DIR)/Carthage/Build/Mac",
				);
				INFOPLIST_FILE = Tests/SwinjectTests/Info.plist;
				PRODUCT_BUNDLE_IDENTIFIER = "com.el-eleven.SwinjectTests";
				PRODUCT_NAME = "$(PROJECT_NAME)Tests";
			};
			name = Release;
		};
		981ABE931B5FC9DF00294975 /* Debug */ = {
			isa = XCBuildConfiguration;
			baseConfigurationReference = 98AA74481BB70CBB00E2F48A /* Debug.xcconfig */;
			buildSettings = {
				CLANG_WARN_INFINITE_RECURSION = YES;
				CLANG_WARN_SUSPICIOUS_MOVE = YES;
				CURRENT_PROJECT_VERSION = 1;
				ENABLE_TESTABILITY = YES;
				GCC_NO_COMMON_BLOCKS = YES;
				GCC_WARN_UNINITIALIZED_AUTOS = YES_AGGRESSIVE;
				IPHONEOS_DEPLOYMENT_TARGET = 8.0;
				MACOSX_DEPLOYMENT_TARGET = 10.10;
				MTL_ENABLE_DEBUG_INFO = YES;
				SWIFT_VERSION = 4.0;
				TARGETED_DEVICE_FAMILY = "1,2";
				TVOS_DEPLOYMENT_TARGET = 9.0;
				VERSIONING_SYSTEM = "apple-generic";
				VERSION_INFO_PREFIX = "";
				WATCHOS_DEPLOYMENT_TARGET = 2.0;
			};
			name = Debug;
		};
		981ABE941B5FC9DF00294975 /* Release */ = {
			isa = XCBuildConfiguration;
			baseConfigurationReference = 98AA744A1BB70CBB00E2F48A /* Release.xcconfig */;
			buildSettings = {
				CLANG_WARN_INFINITE_RECURSION = YES;
				CLANG_WARN_SUSPICIOUS_MOVE = YES;
				CURRENT_PROJECT_VERSION = 1;
				GCC_NO_COMMON_BLOCKS = YES;
				GCC_WARN_UNINITIALIZED_AUTOS = YES_AGGRESSIVE;
				IPHONEOS_DEPLOYMENT_TARGET = 8.0;
				MACOSX_DEPLOYMENT_TARGET = 10.10;
				MTL_ENABLE_DEBUG_INFO = NO;
				SWIFT_VERSION = 4.0;
				TARGETED_DEVICE_FAMILY = "1,2";
				TVOS_DEPLOYMENT_TARGET = 9.0;
				VERSIONING_SYSTEM = "apple-generic";
				VERSION_INFO_PREFIX = "";
				WATCHOS_DEPLOYMENT_TARGET = 2.0;
			};
			name = Release;
		};
		981ABE961B5FC9DF00294975 /* Debug */ = {
			isa = XCBuildConfiguration;
			baseConfigurationReference = 98AA74531BB70CBB00E2F48A /* iOS-Framework.xcconfig */;
			buildSettings = {
				DYLIB_COMPATIBILITY_VERSION = 1;
				DYLIB_CURRENT_VERSION = 1;
				FRAMEWORK_SEARCH_PATHS = (
					"$(inherited)",
					"$(PROJECT_DIR)/Carthage/Build/iOS",
				);
				INFOPLIST_FILE = Sources/Info.plist;
				PRODUCT_BUNDLE_IDENTIFIER = "com.el-eleven.Swinject";
			};
			name = Debug;
		};
		981ABE971B5FC9DF00294975 /* Release */ = {
			isa = XCBuildConfiguration;
			baseConfigurationReference = 98AA74531BB70CBB00E2F48A /* iOS-Framework.xcconfig */;
			buildSettings = {
				DYLIB_COMPATIBILITY_VERSION = 1;
				DYLIB_CURRENT_VERSION = 1;
				FRAMEWORK_SEARCH_PATHS = (
					"$(inherited)",
					"$(PROJECT_DIR)/Carthage/Build/iOS",
				);
				INFOPLIST_FILE = Sources/Info.plist;
				PRODUCT_BUNDLE_IDENTIFIER = "com.el-eleven.Swinject";
			};
			name = Release;
		};
		981ABE991B5FC9DF00294975 /* Debug */ = {
			isa = XCBuildConfiguration;
			baseConfigurationReference = 98AA74511BB70CBB00E2F48A /* iOS-Application.xcconfig */;
			buildSettings = {
				FRAMEWORK_SEARCH_PATHS = (
					"$(inherited)",
					"$(PROJECT_DIR)/Carthage/Build/iOS",
				);
				INFOPLIST_FILE = Tests/SwinjectTests/Info.plist;
				PRODUCT_BUNDLE_IDENTIFIER = "com.el-eleven.SwinjectTests";
				PRODUCT_NAME = "$(PROJECT_NAME)Tests";
			};
			name = Debug;
		};
		981ABE9A1B5FC9DF00294975 /* Release */ = {
			isa = XCBuildConfiguration;
			baseConfigurationReference = 98AA74511BB70CBB00E2F48A /* iOS-Application.xcconfig */;
			buildSettings = {
				FRAMEWORK_SEARCH_PATHS = (
					"$(inherited)",
					"$(PROJECT_DIR)/Carthage/Build/iOS",
				);
				INFOPLIST_FILE = Tests/SwinjectTests/Info.plist;
				PRODUCT_BUNDLE_IDENTIFIER = "com.el-eleven.SwinjectTests";
				PRODUCT_NAME = "$(PROJECT_NAME)Tests";
			};
			name = Release;
		};
		985010CC1BBE76D400A2CCFC /* Debug */ = {
			isa = XCBuildConfiguration;
			baseConfigurationReference = 985010BF1BBE76AB00A2CCFC /* watchOS-Framework.xcconfig */;
			buildSettings = {
				DYLIB_COMPATIBILITY_VERSION = 1;
				DYLIB_CURRENT_VERSION = 1;
				INFOPLIST_FILE = Sources/Info.plist;
				PRODUCT_BUNDLE_IDENTIFIER = "com.el-eleven.Swinject";
				TARGETED_DEVICE_FAMILY = 4;
			};
			name = Debug;
		};
		985010CD1BBE76D400A2CCFC /* Release */ = {
			isa = XCBuildConfiguration;
			baseConfigurationReference = 985010BF1BBE76AB00A2CCFC /* watchOS-Framework.xcconfig */;
			buildSettings = {
				DYLIB_COMPATIBILITY_VERSION = 1;
				DYLIB_CURRENT_VERSION = 1;
				INFOPLIST_FILE = Sources/Info.plist;
				PRODUCT_BUNDLE_IDENTIFIER = "com.el-eleven.Swinject";
				TARGETED_DEVICE_FAMILY = 4;
			};
			name = Release;
		};
		98689C911BBFC7A60005C6D3 /* Debug */ = {
			isa = XCBuildConfiguration;
			baseConfigurationReference = 98689C781BBFC77F0005C6D3 /* tvOS-Framework.xcconfig */;
			buildSettings = {
				DYLIB_COMPATIBILITY_VERSION = 1;
				DYLIB_CURRENT_VERSION = 1;
				INFOPLIST_FILE = Sources/Info.plist;
				PRODUCT_BUNDLE_IDENTIFIER = "com.el-eleven.Swinject";
				TARGETED_DEVICE_FAMILY = 3;
			};
			name = Debug;
		};
		98689C921BBFC7A60005C6D3 /* Release */ = {
			isa = XCBuildConfiguration;
			baseConfigurationReference = 98689C781BBFC77F0005C6D3 /* tvOS-Framework.xcconfig */;
			buildSettings = {
				DYLIB_COMPATIBILITY_VERSION = 1;
				DYLIB_CURRENT_VERSION = 1;
				INFOPLIST_FILE = Sources/Info.plist;
				PRODUCT_BUNDLE_IDENTIFIER = "com.el-eleven.Swinject";
				TARGETED_DEVICE_FAMILY = 3;
			};
			name = Release;
		};
		98689C951BBFC7A60005C6D3 /* Debug */ = {
			isa = XCBuildConfiguration;
			baseConfigurationReference = 98689C761BBFC77F0005C6D3 /* tvOS-Application.xcconfig */;
			buildSettings = {
				FRAMEWORK_SEARCH_PATHS = (
					"$(inherited)",
					"$(PROJECT_DIR)/Carthage/Build/tvOS",
				);
				INFOPLIST_FILE = Tests/SwinjectTests/Info.plist;
				PRODUCT_BUNDLE_IDENTIFIER = "com.el-eleven.SwinjectTests";
				PRODUCT_NAME = "$(PROJECT_NAME)Tests";
			};
			name = Debug;
		};
		98689C961BBFC7A60005C6D3 /* Release */ = {
			isa = XCBuildConfiguration;
			baseConfigurationReference = 98689C761BBFC77F0005C6D3 /* tvOS-Application.xcconfig */;
			buildSettings = {
				FRAMEWORK_SEARCH_PATHS = (
					"$(inherited)",
					"$(PROJECT_DIR)/Carthage/Build/tvOS",
				);
				INFOPLIST_FILE = Tests/SwinjectTests/Info.plist;
				PRODUCT_BUNDLE_IDENTIFIER = "com.el-eleven.SwinjectTests";
				PRODUCT_NAME = "$(PROJECT_NAME)Tests";
			};
			name = Release;
		};
/* End XCBuildConfiguration section */

/* Begin XCConfigurationList section */
		981899D11B5FE64000C702D0 /* Build configuration list for PBXNativeTarget "Swinject-OSX" */ = {
			isa = XCConfigurationList;
			buildConfigurations = (
				981899CD1B5FE64000C702D0 /* Debug */,
				981899CE1B5FE64000C702D0 /* Release */,
			);
			defaultConfigurationIsVisible = 0;
			defaultConfigurationName = Release;
		};
		981899D21B5FE64000C702D0 /* Build configuration list for PBXNativeTarget "Swinject-OSXTests" */ = {
			isa = XCConfigurationList;
			buildConfigurations = (
				981899CF1B5FE64000C702D0 /* Debug */,
				981899D01B5FE64000C702D0 /* Release */,
			);
			defaultConfigurationIsVisible = 0;
			defaultConfigurationName = Release;
		};
		981ABE7B1B5FC9DF00294975 /* Build configuration list for PBXProject "Swinject" */ = {
			isa = XCConfigurationList;
			buildConfigurations = (
				981ABE931B5FC9DF00294975 /* Debug */,
				981ABE941B5FC9DF00294975 /* Release */,
			);
			defaultConfigurationIsVisible = 0;
			defaultConfigurationName = Release;
		};
		981ABE951B5FC9DF00294975 /* Build configuration list for PBXNativeTarget "Swinject-iOS" */ = {
			isa = XCConfigurationList;
			buildConfigurations = (
				981ABE961B5FC9DF00294975 /* Debug */,
				981ABE971B5FC9DF00294975 /* Release */,
			);
			defaultConfigurationIsVisible = 0;
			defaultConfigurationName = Release;
		};
		981ABE981B5FC9DF00294975 /* Build configuration list for PBXNativeTarget "Swinject-iOSTests" */ = {
			isa = XCConfigurationList;
			buildConfigurations = (
				981ABE991B5FC9DF00294975 /* Debug */,
				981ABE9A1B5FC9DF00294975 /* Release */,
			);
			defaultConfigurationIsVisible = 0;
			defaultConfigurationName = Release;
		};
		985010CB1BBE76D400A2CCFC /* Build configuration list for PBXNativeTarget "Swinject-watchOS" */ = {
			isa = XCConfigurationList;
			buildConfigurations = (
				985010CC1BBE76D400A2CCFC /* Debug */,
				985010CD1BBE76D400A2CCFC /* Release */,
			);
			defaultConfigurationIsVisible = 0;
			defaultConfigurationName = Release;
		};
		98689C901BBFC7A60005C6D3 /* Build configuration list for PBXNativeTarget "Swinject-tvOS" */ = {
			isa = XCConfigurationList;
			buildConfigurations = (
				98689C911BBFC7A60005C6D3 /* Debug */,
				98689C921BBFC7A60005C6D3 /* Release */,
			);
			defaultConfigurationIsVisible = 0;
			defaultConfigurationName = Release;
		};
		98689C941BBFC7A60005C6D3 /* Build configuration list for PBXNativeTarget "Swinject-tvOSTests" */ = {
			isa = XCConfigurationList;
			buildConfigurations = (
				98689C951BBFC7A60005C6D3 /* Debug */,
				98689C961BBFC7A60005C6D3 /* Release */,
			);
			defaultConfigurationIsVisible = 0;
			defaultConfigurationName = Release;
		};
/* End XCConfigurationList section */
	};
	rootObject = 981ABE781B5FC9DF00294975 /* Project object */;
}<|MERGE_RESOLUTION|>--- conflicted
+++ resolved
@@ -148,7 +148,6 @@
 		CDBBACF71D9EAD60002F5EF9 /* Container.Logging.swift in Sources */ = {isa = PBXBuildFile; fileRef = CDBBACF51D9EAD60002F5EF9 /* Container.Logging.swift */; };
 		CDBBACF81D9EAD60002F5EF9 /* Container.Logging.swift in Sources */ = {isa = PBXBuildFile; fileRef = CDBBACF51D9EAD60002F5EF9 /* Container.Logging.swift */; };
 		CDBBACF91D9EAD60002F5EF9 /* Container.Logging.swift in Sources */ = {isa = PBXBuildFile; fileRef = CDBBACF51D9EAD60002F5EF9 /* Container.Logging.swift */; };
-<<<<<<< HEAD
 		CDC4FCF4205028B00021C60F /* Lazy.swift in Sources */ = {isa = PBXBuildFile; fileRef = CDC4FCF3205028B00021C60F /* Lazy.swift */; };
 		CDC4FCF5205028B00021C60F /* Lazy.swift in Sources */ = {isa = PBXBuildFile; fileRef = CDC4FCF3205028B00021C60F /* Lazy.swift */; };
 		CDC4FCF6205028B00021C60F /* Lazy.swift in Sources */ = {isa = PBXBuildFile; fileRef = CDC4FCF3205028B00021C60F /* Lazy.swift */; };
@@ -160,7 +159,6 @@
 		CDC4FD0220502B5C0021C60F /* Container.Lazy.swift in Sources */ = {isa = PBXBuildFile; fileRef = CDC4FD0020502B5C0021C60F /* Container.Lazy.swift */; };
 		CDC4FD0320502B5C0021C60F /* Container.Lazy.swift in Sources */ = {isa = PBXBuildFile; fileRef = CDC4FD0020502B5C0021C60F /* Container.Lazy.swift */; };
 		CDC4FD0420502B5C0021C60F /* Container.Lazy.swift in Sources */ = {isa = PBXBuildFile; fileRef = CDC4FD0020502B5C0021C60F /* Container.Lazy.swift */; };
-=======
 		CDBD0E682035EDF20030F566 /* ContainerSpec.TypeForwarding.swift in Sources */ = {isa = PBXBuildFile; fileRef = CDBD0E672035EDF20030F566 /* ContainerSpec.TypeForwarding.swift */; };
 		CDBD0E692035EDF20030F566 /* ContainerSpec.TypeForwarding.swift in Sources */ = {isa = PBXBuildFile; fileRef = CDBD0E672035EDF20030F566 /* ContainerSpec.TypeForwarding.swift */; };
 		CDBD0E6A2035EDF20030F566 /* ContainerSpec.TypeForwarding.swift in Sources */ = {isa = PBXBuildFile; fileRef = CDBD0E672035EDF20030F566 /* ContainerSpec.TypeForwarding.swift */; };
@@ -168,7 +166,6 @@
 		CDBD0E702035EEC00030F566 /* Container.TypeForwarding.swift in Sources */ = {isa = PBXBuildFile; fileRef = CDBD0E6B2035EEBB0030F566 /* Container.TypeForwarding.swift */; };
 		CDBD0E712035EEC20030F566 /* Container.TypeForwarding.swift in Sources */ = {isa = PBXBuildFile; fileRef = CDBD0E6B2035EEBB0030F566 /* Container.TypeForwarding.swift */; };
 		CDBD0E722035EEC20030F566 /* Container.TypeForwarding.swift in Sources */ = {isa = PBXBuildFile; fileRef = CDBD0E6B2035EEBB0030F566 /* Container.TypeForwarding.swift */; };
->>>>>>> d7d5a4be
 		CDD44AD71DEEED1000916595 /* WeakStorageSpec.swift in Sources */ = {isa = PBXBuildFile; fileRef = CDD44AD61DEEED1000916595 /* WeakStorageSpec.swift */; };
 		CDD44AD81DEEED1000916595 /* WeakStorageSpec.swift in Sources */ = {isa = PBXBuildFile; fileRef = CDD44AD61DEEED1000916595 /* WeakStorageSpec.swift */; };
 		CDD44AD91DEEED1000916595 /* WeakStorageSpec.swift in Sources */ = {isa = PBXBuildFile; fileRef = CDD44AD61DEEED1000916595 /* WeakStorageSpec.swift */; };
@@ -327,14 +324,11 @@
 		CD89E3462036F28300A9ED33 /* ServiceEntry.TypeForwarding.swift */ = {isa = PBXFileReference; lastKnownFileType = sourcecode.swift; path = ServiceEntry.TypeForwarding.swift; sourceTree = "<group>"; };
 		CD89E3482036F2A800A9ED33 /* ServiceEntry.TypeForwarding.erb */ = {isa = PBXFileReference; lastKnownFileType = text.xml; path = ServiceEntry.TypeForwarding.erb; sourceTree = "<group>"; };
 		CDBBACF51D9EAD60002F5EF9 /* Container.Logging.swift */ = {isa = PBXFileReference; fileEncoding = 4; lastKnownFileType = sourcecode.swift; path = Container.Logging.swift; sourceTree = "<group>"; };
-<<<<<<< HEAD
 		CDC4FCF3205028B00021C60F /* Lazy.swift */ = {isa = PBXFileReference; lastKnownFileType = sourcecode.swift; path = Lazy.swift; sourceTree = "<group>"; };
 		CDC4FCF820502A9A0021C60F /* LazySpec.swift */ = {isa = PBXFileReference; lastKnownFileType = sourcecode.swift; path = LazySpec.swift; sourceTree = "<group>"; };
 		CDC4FD0020502B5C0021C60F /* Container.Lazy.swift */ = {isa = PBXFileReference; lastKnownFileType = sourcecode.swift; path = Container.Lazy.swift; sourceTree = "<group>"; };
-=======
 		CDBD0E672035EDF20030F566 /* ContainerSpec.TypeForwarding.swift */ = {isa = PBXFileReference; lastKnownFileType = sourcecode.swift; path = ContainerSpec.TypeForwarding.swift; sourceTree = "<group>"; };
 		CDBD0E6B2035EEBB0030F566 /* Container.TypeForwarding.swift */ = {isa = PBXFileReference; lastKnownFileType = sourcecode.swift; path = Container.TypeForwarding.swift; sourceTree = "<group>"; };
->>>>>>> d7d5a4be
 		CDD44AD61DEEED1000916595 /* WeakStorageSpec.swift */ = {isa = PBXFileReference; fileEncoding = 4; lastKnownFileType = sourcecode.swift; path = WeakStorageSpec.swift; sourceTree = "<group>"; };
 		FF15F77F1EDCE81600F96686 /* Nimble.framework */ = {isa = PBXFileReference; lastKnownFileType = wrapper.framework; name = Nimble.framework; path = Carthage/Build/iOS/Nimble.framework; sourceTree = "<group>"; };
 		FF15F7801EDCE81600F96686 /* Quick.framework */ = {isa = PBXFileReference; lastKnownFileType = wrapper.framework; name = Quick.framework; path = Carthage/Build/iOS/Quick.framework; sourceTree = "<group>"; };
@@ -1002,12 +996,9 @@
 				CDC4FD0120502B5C0021C60F /* Container.Lazy.swift in Sources */,
 				983B98311C06ECB2006A23D4 /* SpinLock.swift in Sources */,
 				90B029791C185B1600A6A521 /* Assembler.swift in Sources */,
-<<<<<<< HEAD
 				CDC4FCF4205028B00021C60F /* Lazy.swift in Sources */,
 				CD5E9A3B205158D6009090F9 /* Container.GraphCaching.swift in Sources */,
-=======
 				CD89E3472036F28300A9ED33 /* ServiceEntry.TypeForwarding.swift in Sources */,
->>>>>>> d7d5a4be
 				9880E70E1C09EE2900ED5293 /* FunctionType.swift in Sources */,
 				CD3B32971DD6126E00B208A3 /* ObjectScope.Standard.swift in Sources */,
 				985BAFA91B625E0F0055F998 /* ServiceEntry.swift in Sources */,
