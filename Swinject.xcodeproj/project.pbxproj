--- conflicted
+++ resolved
@@ -545,11 +545,8 @@
 				981577F01B675B7F00BF686B /* Circularity.swift */,
 				90B029821C18670000A6A521 /* BasicAssembly.swift */,
 				90B0298A1C186D5300A6A521 /* LoadAwareAssembly.swift */,
-<<<<<<< HEAD
 				CD65F048205943D400FB43EE /* EmploymentAssembly.swift */,
-=======
 				CDB19E51204ED97400D67123 /* BehaviorFakes.swift */,
->>>>>>> 58e4454f
 			);
 			name = Fakes;
 			sourceTree = "<group>";
