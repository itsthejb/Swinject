--- conflicted
+++ resolved
@@ -64,32 +64,6 @@
                 runInObjectScope(.container)
                 runInObjectScope(.hierarchy)
             }
-<<<<<<< HEAD
-            it("resolves circular dependency while intantiating each singleton object only once.") {
-                let runInObjectScope: (ObjectScope) -> Void = { scope in
-                    container.removeAll()
-                    Parent.numberOfInstances = 0
-                    Child.numberOfInstances = 0
-                    container.register(ParentType.self) { r in Parent(child: r.resolve(ChildType.self)!) }
-                        .inObjectScope(scope)
-                    container.register(ChildType.self) { _ in Child() }
-                        .initCompleted { r, s in
-                            let child = s as! Child
-                            child.parent = r.resolve(ParentType.self)
-                        }
-                        .inObjectScope(scope)
-                    
-                    let _ = container.resolve(ParentType.self)
-                    let _ = container.resolve(ChildType.self)
-                    expect(Parent.numberOfInstances) == 1
-                    expect(Child.numberOfInstances) == 1
-                }
-                
-                runInObjectScope(.container)
-                runInObjectScope(.hierarchy)
-            }
-=======
->>>>>>> 94497bbb
         }
         describe("More than two objects") {
             it("resolves circular dependency on properties.") {
