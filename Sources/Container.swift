//
//  Container.swift
//  Swinject
//
//  Created by Yoichi Tagaya on 7/23/15.
//  Copyright © 2015 Swinject Contributors. All rights reserved.
//

import Foundation

/// The `Container` class represents a dependency injection container, which stores registrations of services
/// and retrieves registered services with dependencies injected.
///
/// **Example to register:**
///
///     let container = Container()
///     container.register(A.self) { _ in B() }
///     container.register(X.self) { r in Y(a: r.resolve(A.self)!) }
///
/// **Example to retrieve:**
///
///     let x = container.resolve(X.self)!
///
/// where `A` and `X` are protocols, `B` is a type conforming `A`, and `Y` is a type conforming `X` and depending on `A`.
public final class Container {
    fileprivate var services = [ServiceKey: ServiceEntryType]()
    fileprivate let parent: Container? // Used by HierarchyObjectScope
    fileprivate var resolutionDepth = 0
    fileprivate let debugHelper: DebugHelper
    internal let lock: SpinLock // Used by SynchronizedResolver.

    internal init(parent: Container? = nil, debugHelper: DebugHelper) {
        self.parent = parent    
        self.debugHelper = debugHelper
        self.lock = parent.map { $0.lock } ?? SpinLock()
    }
    
    /// Instantiates a `Container` with its parent `Container`. The parent is optional.
    ///
    /// - Parameter parent: The optional parent `Container`.
    public convenience init(parent: Container? = nil) {
        self.init(parent: parent, debugHelper: LoggingDebugHelper())
    }
    
    /// Instantiates a `Container` with its parent `Container` and a closure registering services. The parent is optional.
    ///
    /// - Parameters:
    ///     - parent:             The optional parent `Container`.
    ///     - registeringClosure: The closure registering services to the new container instance.
    public convenience init(parent: Container? = nil, registeringClosure: (Container) -> Void) {
        self.init(parent: parent)
        registeringClosure(self)
    }
    
    /// Removes all registrations in the container.
    public func removeAll() {
        services.removeAll()
    }

    /// Discards instances for services registered in the given `ObjectsScopeType`.
    ///
    /// **Example usage:**
    ///     container.resetObjectScope(ObjectScope.container)
    ///
    /// - Parameters:
    ///     - objectScope: All instances registered in given `ObjectsScopeType` will be discarded.
    public func resetObjectScope(_ objectScope: ObjectScopeType) {
        services.values
            .filter { $0.objectScope === objectScope }
            .forEach { $0.storage.instance = nil }

        parent?.resetObjectScope(objectScope)
    }

    /// Discards instances for services registered in the given `ObjectsScope`. It performs the same operation
    /// as `resetObjectScope(_:ObjectScopeType)`, but provides more convenient usage syntax.
    ///
    /// **Example usage:**
    ///     container.resetObjectScope(.container)
    ///
    /// - Parameters:
    ///     - objectScope: All instances registered in given `ObjectsScope` will be discarded.
    public func resetObjectScope(_ objectScope: ObjectScope) {
        resetObjectScope(objectScope as ObjectScopeType)
    }
    
    /// Adds a registration for the specified service with the factory closure to specify how the service is resolved with dependencies.
    ///
    /// - Parameters:
    ///   - serviceType: The service type to register.
    ///   - name:        A registration name, which is used to differentiate from other registrations
    ///                  that have the same service and factory types.
    ///   - factory:     The closure to specify how the service type is resolved with the dependencies of the type.
    ///                  It is invoked when the `Container` needs to instantiate the instance.
    ///                  It takes a `Resolver` to inject dependencies to the instance,
    ///                  and returns the instance of the component type for the service.
    ///
    /// - Returns: A registered `ServiceEntry` to configure more settings with method chaining.
    @discardableResult
    public func register<Service>(
        _ serviceType: Service.Type,
        name: String? = nil,
        factory: @escaping (Resolver) -> Service) -> ServiceEntry<Service>
    {
        return _register(serviceType, factory: factory, name: name)
    }

    /// This method is designed for the use to extend Swinject functionality.
    /// Do NOT use this method unless you intend to write an extension or plugin to Swinject framework.
    ///
    /// - Parameters:
    ///   - serviceType: The service type to register.
    ///   - factory:     The closure to specify how the service type is resolved with the dependencies of the type.
    ///                  It is invoked when the `Container` needs to instantiate the instance.
    ///                  It takes a `Resolver` to inject dependencies to the instance,
    ///                  and returns the instance of the component type for the service.
    ///   - name:        A registration name.
    ///   - option:      A service key option for an extension/plugin.
    ///
    /// - Returns: A registered `ServiceEntry` to configure more settings with method chaining.
    @discardableResult
    public func _register<Service, Factory>(
        _ serviceType: Service.Type,
        factory: Factory,
        name: String? = nil,
        option: ServiceKeyOptionType? = nil) -> ServiceEntry<Service>
    {
        let key = ServiceKey(factoryType: type(of: factory), name: name, option: option)
        let entry = ServiceEntry(serviceType: serviceType, factory: factory)
        services[key] = entry
        return entry
    }
    
    /// Returns a synchronized view of the container for thread safety.
    /// The returned container is `Resolver` type. Call this method after you finish all service registrations to the original container.
    ///
    /// - Returns: A synchronized container as `Resolver`.
    public func synchronize() -> Resolver {
        return SynchronizedResolver(container: self)
    }
}

// MARK: - _Resolver
extension Container: _Resolver {
    public func _resolve<Service, Factory>(name: String?, option: ServiceKeyOptionType? = nil, invoker: (Factory) -> Service) -> Service? {
        incrementResolutionDepth()
        defer { decrementResolutionDepth() }
        
        var resolvedInstance: Service?
        let key = ServiceKey(factoryType: Factory.self, name: name, option: option)

        if let entry = getEntry(key) as ServiceEntry<Service>? {
            resolvedInstance = resolve(entry: entry, key: key, invoker: invoker)
        }

        if resolvedInstance == nil {
            debugHelper.resolutionFailed(
                serviceType: Service.self,
                key: key,
                availableRegistrations: getRegistrations()
            )
        }

        return resolvedInstance
    }

    private func getRegistrations() -> [ServiceKey: ServiceEntryType] {
        var registrations = parent?.getRegistrations() ?? [:]
        services.forEach { key, value in registrations[key] = value }
        return registrations
    }

    private var maxResolutionDepth: Int { return 200 }

    private func incrementResolutionDepth() {
        guard resolutionDepth < maxResolutionDepth else {
            fatalError("Infinite recursive call for circular dependency has been detected. " +
                "To avoid the infinite call, 'initCompleted' handler should be used to inject circular dependency.")
        }
        resolutionDepth += 1
    }

    private func decrementResolutionDepth() {
        assert(resolutionDepth > 0, "The depth cannot be negative.")

        resolutionDepth -= 1
        if resolutionDepth == 0 {
            resetObjectScope(.graph)
        }
    }
}

// MARK: - Resolver
extension Container: Resolver {
    /// Retrieves the instance with the specified service type.
    ///
    /// - Parameter serviceType: The service type to resolve.
    ///
    /// - Returns: The resolved service type instance, or nil if no registration for the service type is found in the `Container`.
    public func resolve<Service>(
        _ serviceType: Service.Type) -> Service?
    {
        return resolve(serviceType, name: nil)
    }
<<<<<<< HEAD
    
=======

>>>>>>> 605838af
    /// Retrieves the instance with the specified service type and registration name.
    ///
    /// - Parameters:
    ///   - serviceType: The service type to resolve.
    ///   - name:        The registration name.
    ///
    /// - Returns: The resolved service type instance, or nil if no registration for the service type and name is found in the `Container`.
    public func resolve<Service>(
        _ serviceType: Service.Type,
        name: String?) -> Service?
    {
        typealias FactoryType = (Resolver) -> Service
        return _resolve(name: name) { (factory: FactoryType) in factory(self) }
    }
    
    fileprivate func getEntry<Service>(_ key: ServiceKey) -> ServiceEntry<Service>? {
        if let entry = services[key] as? ServiceEntry<Service> {
            return entry
        } else {
            return parent?.getEntry(key)
        }
    }
    
    fileprivate func resolve<Service, Factory>(entry: ServiceEntry<Service>, key: ServiceKey, invoker: (Factory) -> Service) -> Service {

        if let persistedInstance = entry.storage.instance as? Service {
            return persistedInstance
        }
        
        let resolvedInstance = invoker(entry.factory as! Factory)
        if let persistedInstance = entry.storage.instance as? Service {
            // An instance for the key might be added by the factory invocation.
            return persistedInstance
        }
        entry.storage.instance = resolvedInstance as Any

        if let completed = entry.initCompleted as? (Resolver, Service) -> () {
            completed(self, resolvedInstance)
        }
        return resolvedInstance
    }
}

// MARK: CustomStringConvertible
extension Container: CustomStringConvertible {
    public var description: String {
        return "["
            + services.map { "\n    { \($1.describeWithKey($0)) }" }.sorted().joined(separator: ",")
        + "\n]"
    }
}<|MERGE_RESOLUTION|>--- conflicted
+++ resolved
@@ -202,11 +202,7 @@
     {
         return resolve(serviceType, name: nil)
     }
-<<<<<<< HEAD
-    
-=======
-
->>>>>>> 605838af
+
     /// Retrieves the instance with the specified service type and registration name.
     ///
     /// - Parameters:
