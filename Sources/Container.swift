//
//  Container.swift
//  Swinject
//
//  Created by Yoichi Tagaya on 7/23/15.
//  Copyright © 2015 Swinject Contributors. All rights reserved.
//

import Foundation


/// The `Container` class represents a dependency injection container, which stores registrations of services
/// and retrieves registered services with dependencies injected.
///
/// **Example to register:**
///
///     let container = Container()
///     container.register(A.self) { _ in B() }
///     container.register(X.self) { r in Y(a: r.resolve(A.self)!) }
///
/// **Example to retrieve:**
///
///     let x = container.resolve(X.self)!
///
/// where `A` and `X` are protocols, `B` is a type conforming `A`, and `Y` is a type conforming `X` and depending on `A`.
public final class Container {
    fileprivate var services = [ServiceKey: ServiceEntryType]()
    fileprivate let parent: Container?
    fileprivate var resolutionPool = ResolutionPool()
    fileprivate let debugHelper: DebugHelper
    internal let lock: SpinLock // Used by SynchronizedResolver.

    internal init(parent: Container? = nil, debugHelper: DebugHelper) {
        self.parent = parent
        self.debugHelper = debugHelper
        self.lock = parent.map { $0.lock } ?? SpinLock()
    }
    
    /// Instantiates a `Container` with its parent `Container`. The parent is optional.
    ///
    /// - Parameter parent: The optional parent `Container`.
    public convenience init(parent: Container? = nil) {
        self.init(parent: parent, debugHelper: LoggingDebugHelper())
    }
    
    /// Instantiates a `Container` with its parent `Container` and a closure registering services. The parent is optional.
    ///
    /// - Parameters:
    ///     - parent:             The optional parent `Container`.
    ///     - registeringClosure: The closure registering services to the new container instance.
    public convenience init(parent: Container? = nil, registeringClosure: (Container) -> Void) {
        self.init(parent: parent)
        registeringClosure(self)
    }
    
    /// Removes all registrations in the container.
    public func removeAll() {
        services.removeAll()
    }
    
    /// Adds a registration for the specified service with the factory closure to specify how the service is resolved with dependencies.
    ///
    /// - Parameters:
    ///   - serviceType: The service type to register.
    ///   - name:        A registration name, which is used to differentiate from other registrations
    ///                  that have the same service and factory types.
    ///   - factory:     The closure to specify how the service type is resolved with the dependencies of the type.
    ///                  It is invoked when the `Container` needs to instantiate the instance.
    ///                  It takes a `Resolver` to inject dependencies to the instance,
    ///                  and returns the instance of the component type for the service.
    ///
    /// - Returns: A registered `ServiceEntry` to configure more settings with method chaining.
    @discardableResult
    public func register<Service>(
        _ serviceType: Service.Type,
        name: String? = nil,
        factory: (Resolver) -> Service) -> ServiceEntry<Service>
    {
        return _register(serviceType, factory: factory, name: name)
    }

    /// This method is designed for the use to extend Swinject functionality.
    /// Do NOT use this method unless you intend to write an extension or plugin to Swinject framework.
    ///
    /// - Parameters:
    ///   - serviceType: The service type to register.
    ///   - factory:     The closure to specify how the service type is resolved with the dependencies of the type.
    ///                  It is invoked when the `Container` needs to instantiate the instance.
    ///                  It takes a `Resolver` to inject dependencies to the instance,
    ///                  and returns the instance of the component type for the service.
    ///   - name:        A registration name.
    ///   - option:      A service key option for an extension/plugin.
    ///
    /// - Returns: A registered `ServiceEntry` to configure more settings with method chaining.
    @discardableResult
    public func _register<Service, Factory>(
        _ serviceType: Service.Type,
        factory: Factory,
        name: String? = nil,
        option: ServiceKeyOptionType? = nil) -> ServiceEntry<Service>
    {
        let key = ServiceKey(factoryType: type(of: factory), name: name, option: option)
        let entry = ServiceEntry(serviceType: serviceType, factory: factory)
        services[key] = entry
        return entry
    }
    
    /// Returns a synchronized view of the container for thread safety.
    /// The returned container is `Resolver` type. Call this method after you finish all service registrations to the original container.
    ///
    /// - Returns: A synchronized container as `Resolver`.
    public func synchronize() -> Resolver {
        return SynchronizedResolver(container: self)
    }
}

// MARK: - _Resolver
extension Container: _Resolver {
    public func _resolve<Service, Factory>(name: String?, option: ServiceKeyOptionType? = nil, invoker: (Factory) -> Service) -> Service? {
        resolutionPool.incrementDepth()
        defer { resolutionPool.decrementDepth() }
        
        var resolvedInstance: Service?
        let key = ServiceKey(factoryType: Factory.self, name: name, option: option)
        if let (entry, fromParent) = getEntry(key) as (ServiceEntry<Service>, Bool)? {
            switch entry.objectScope {
            case .none, .graph:
                resolvedInstance = resolve(entry: entry, key: key, invoker: invoker)
            case .container:
                let ownEntry: ServiceEntry<Service>
                if fromParent {
                    ownEntry = entry.copyExceptInstance()
                    services[key] = ownEntry
                } else {
                    ownEntry = entry
                }
                
                if ownEntry.instance == nil {
                    ownEntry.instance = resolve(entry: entry, key: key, invoker: invoker) as Any
                }
                resolvedInstance = ownEntry.instance as? Service
            case .hierarchy:
                if entry.instance == nil {
                    entry.instance = resolve(entry: entry, key: key, invoker: invoker) as Any
                }
                resolvedInstance = entry.instance as? Service
            }
        }

        if resolvedInstance == nil {
            debugHelper.resolutionFailed(
                serviceType: Service.self,
                key: key,
                availableRegistrations: getRegistrations()
            )
        }

        return resolvedInstance
    }

    private func getRegistrations() -> [ServiceKey: ServiceEntryType] {
        var registrations = parent?.getRegistrations() ?? [:]
        services.forEach { key, value in registrations[key] = value }
        return registrations
    }
}

// MARK: - Resolver
extension Container: Resolver {
    /// Retrieves the instance with the specified service type.
    ///
    /// - Parameter serviceType: The service type to resolve.
    ///
    /// - Returns: The resolved service type instance, or nil if no registration for the service type is found in the `Container`.
    public func resolve<Service>(
        _ serviceType: Service.Type) -> Service?
    {
        return resolve(serviceType, name: nil)
    }
    
    
    
    /// Retrieves the instance with the specified service type and registration name.
    ///
    /// - Parameters:
    ///   - serviceType: The service type to resolve.
    ///   - name:        The registration name.
    ///
    /// - Returns: The resolved service type instance, or nil if no registration for the service type and name is found in the `Container`.
    public func resolve<Service>(
        _ serviceType: Service.Type,
        name: String?) -> Service?
    {
<<<<<<< HEAD
        typealias FactoryType = (Resolver) -> Service
        return _resolve(name: name) { (factory: FactoryType) in factory(self) }
=======
        typealias FactoryType = ResolverType -> Service
        return resolveImpl(name) { (factory: FactoryType) in factory(self) }
    }
    
    internal func resolveImpl<Service, Factory>(name: String?, invoker: Factory -> Service) -> Service? {
        resolutionPool.incrementDepth()
        defer { resolutionPool.decrementDepth() }
        
        var resolvedInstance: Service?
        let key = ServiceKey(factoryType: Factory.self, name: name)
        if let (entry, fromParent) = getEntry(key) as (ServiceEntry<Service>, Bool)? {
            switch entry.objectScope {
            case .None, .Graph:
                resolvedInstance = resolveEntry(entry, key: key, invoker: invoker)
            case .Container:
                let ownEntry: ServiceEntry<Service>
                if fromParent {
                    ownEntry = entry.copyExceptInstance()
                    services[key] = ownEntry
                } else {
                    ownEntry = entry
                }
                
                if ownEntry.instance == nil {
                    ownEntry.instance = resolveEntry(entry, key: key, invoker: invoker) as Any
                }
                resolvedInstance = ownEntry.instance as? Service
            case .Hierarchy:
                if entry.instance == nil {
                    entry.instance = resolveEntry(entry, key: key, invoker: invoker) as Any
                }
                resolvedInstance = entry.instance as? Service
            }
        }
        return resolvedInstance
>>>>>>> 94497bbb
    }
    
    fileprivate func getEntry<Service>(_ key: ServiceKey) -> (ServiceEntry<Service>, Bool)? {
        var fromParent = false
        var entry = services[key] as? ServiceEntry<Service>
        if entry == nil, let parent = self.parent {
            if let (parentEntry, _) = parent.getEntry(key) as (ServiceEntry<Service>, Bool)? {
                entry = parentEntry
                fromParent = true
            }
        }
        return entry.map { ($0, fromParent) }
    }
    
    fileprivate func resolve<Service, Factory>(entry: ServiceEntry<Service>, key: ServiceKey, invoker: (Factory) -> Service) -> Service {
        let usesPool = entry.objectScope != .none
        if usesPool, let pooledInstance = resolutionPool[key] as? Service {
            return pooledInstance
        }
        
        let resolvedInstance = invoker(entry.factory as! Factory)
        if usesPool {
            if let pooledInstance = resolutionPool[key] as? Service {
                // An instance for the key might be added by the factory invocation.
                return pooledInstance
            }
            resolutionPool[key] = resolvedInstance as Any
        }
        
<<<<<<< HEAD
        if let completed = entry.initCompleted as? (Resolver, Service) -> () {
            resolutionPool.appendPendingCompletion({completed(self, resolvedInstance)})
=======
        if let completed = entry.initCompleted as? (ResolverType, Service) -> () {
            completed(self, resolvedInstance)
>>>>>>> 94497bbb
        }
        return resolvedInstance
    }
}

// MARK: CustomStringConvertible
extension Container: CustomStringConvertible {
    public var description: String {
        return "["
            + services.map { "\n    { \($1.describeWithKey($0)) }" }.sorted().joined(separator: ",")
        + "\n]"
    }
}<|MERGE_RESOLUTION|>--- conflicted
+++ resolved
@@ -191,46 +191,8 @@
         _ serviceType: Service.Type,
         name: String?) -> Service?
     {
-<<<<<<< HEAD
         typealias FactoryType = (Resolver) -> Service
         return _resolve(name: name) { (factory: FactoryType) in factory(self) }
-=======
-        typealias FactoryType = ResolverType -> Service
-        return resolveImpl(name) { (factory: FactoryType) in factory(self) }
-    }
-    
-    internal func resolveImpl<Service, Factory>(name: String?, invoker: Factory -> Service) -> Service? {
-        resolutionPool.incrementDepth()
-        defer { resolutionPool.decrementDepth() }
-        
-        var resolvedInstance: Service?
-        let key = ServiceKey(factoryType: Factory.self, name: name)
-        if let (entry, fromParent) = getEntry(key) as (ServiceEntry<Service>, Bool)? {
-            switch entry.objectScope {
-            case .None, .Graph:
-                resolvedInstance = resolveEntry(entry, key: key, invoker: invoker)
-            case .Container:
-                let ownEntry: ServiceEntry<Service>
-                if fromParent {
-                    ownEntry = entry.copyExceptInstance()
-                    services[key] = ownEntry
-                } else {
-                    ownEntry = entry
-                }
-                
-                if ownEntry.instance == nil {
-                    ownEntry.instance = resolveEntry(entry, key: key, invoker: invoker) as Any
-                }
-                resolvedInstance = ownEntry.instance as? Service
-            case .Hierarchy:
-                if entry.instance == nil {
-                    entry.instance = resolveEntry(entry, key: key, invoker: invoker) as Any
-                }
-                resolvedInstance = entry.instance as? Service
-            }
-        }
-        return resolvedInstance
->>>>>>> 94497bbb
     }
     
     fileprivate func getEntry<Service>(_ key: ServiceKey) -> (ServiceEntry<Service>, Bool)? {
@@ -259,14 +221,9 @@
             }
             resolutionPool[key] = resolvedInstance as Any
         }
-        
-<<<<<<< HEAD
+
         if let completed = entry.initCompleted as? (Resolver, Service) -> () {
-            resolutionPool.appendPendingCompletion({completed(self, resolvedInstance)})
-=======
-        if let completed = entry.initCompleted as? (ResolverType, Service) -> () {
             completed(self, resolvedInstance)
->>>>>>> 94497bbb
         }
         return resolvedInstance
     }
