--- conflicted
+++ resolved
@@ -20,15 +20,11 @@
 
 /// The `ServiceEntry<Service>` class represents an entry of a registered service type.
 /// As a returned instance from a `register` method of a `Container`, some configurations can be added.
-<<<<<<< HEAD
 public final class ServiceEntry<Service>: ServiceEntryProtocol {
+    fileprivate var initCompletedActions: [(Resolver, Service) -> Void] = []
     internal let serviceType: Any.Type
     internal let argumentsType: Any.Type
-=======
-public final class ServiceEntry<Service> {
-    fileprivate var initCompletedActions: [(Resolver, Service) -> Void] = []
-    fileprivate let serviceType: Service.Type
->>>>>>> 7ecf8161
+
     internal let factory: FunctionType
     internal weak var container: Container?
 
